--- conflicted
+++ resolved
@@ -9,11 +9,7 @@
 crate-type = ["cdylib"]
 
 [dependencies]
-<<<<<<< HEAD
-autonomi = { path = "../autonomi", version = "0.4.5" }
-=======
 autonomi = { path = "../autonomi", version = "0.4.6" }
->>>>>>> 38efcecc
 bytes = { version = "1.0.1", features = ["serde"] }
 eyre = "0.6.12"
 futures = "0.3"
