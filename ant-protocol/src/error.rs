--- conflicted
+++ resolved
@@ -28,13 +28,6 @@
 #[derive(Error, Clone, Debug, PartialEq, Eq, Serialize, Deserialize)]
 #[non_exhaustive]
 pub enum Error {
-<<<<<<< HEAD
-    // ---------- Misc errors
-    #[error("Could not obtain data dir")]
-    CouldNotObtainDataDir,
-
-=======
->>>>>>> 469847e4
     // ---------- Chunk Proof errors
     #[error("Chunk does not exist {0:?}")]
     ChunkDoesNotExist(NetworkAddress),
@@ -79,8 +72,6 @@
     PutRecordFailed(String),
     #[error("Outdated record: with counter {counter}, expected any above {expected}")]
     OutdatedRecordCounter { counter: u64, expected: u64 },
-<<<<<<< HEAD
-=======
 
     // Dev Note: add new variants above this one for backward compatibility with older protocol versions
     // ---------- Unknown/fallback variant for retro compatibility
@@ -88,7 +79,6 @@
     #[error("Unknown error: the peer and you are using different protocol versions")]
     #[serde(other)]
     Unknown,
->>>>>>> 469847e4
 }
 
 impl From<Error> for store::Error {
