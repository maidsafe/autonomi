[package]
authors = ["MaidSafe Developers <dev@maidsafe.net>"]
description = "Safe Networking Infrastructure"
documentation = "https://docs.rs/sn_node"
edition = "2021"
homepage = "https://maidsafe.net"
license = "GPL-3.0"
name = "sn_networking"
readme = "README.md"
repository = "https://github.com/maidsafe/safe_network"
version = "0.13.30"

[features]
default = ["libp2p/quic"]
local-discovery = ["libp2p/mdns"]
# tcp is automatically enabled when compiling for wasm32
websockets = ["libp2p/tcp"]
open-metrics = ["libp2p/metrics", "prometheus-client", "hyper", "sysinfo"]
encrypt-records = []


[dependencies]
async-trait = "0.1"
bytes = { version = "1.0.1", features = ["serde"] }
futures = "~0.3.13"
hex = "~0.4.3"
hyper = { version = "0.14", features = [
    "server",
    "tcp",
    "http1",
], optional = true }
itertools = "~0.11.0"
custom_debug = "~0.5.0"
libp2p = { version = "0.53", features = [
    "tokio",
    "dns",
    "kad",
    "macros",
    "request-response",
    "cbor",
    "identify",
    "noise",
    "tcp",
    "yamux",
    "gossipsub",
    "websocket",
] }
prometheus-client = { version = "0.22", optional = true }
rand = { version = "~0.8.5", features = ["small_rng"] }
rayon = "1.8.0"
rmp-serde = "1.1.1"
serde = { version = "1.0.133", features = [ "derive", "rc" ]}
<<<<<<< HEAD
sn_protocol = { path = "../sn_protocol", version = "0.15.0" }
sn_transfers = { path = "../sn_transfers", version = "0.16.1" }
=======
sn_protocol = { path = "../sn_protocol", version = "0.15.1" }
sn_transfers = { path = "../sn_transfers", version = "0.16.2" }
>>>>>>> a73e5718
sn_registers = { path = "../sn_registers", version = "0.3.9" }
sysinfo = { version = "0.29.0", default-features = false, optional = true }
thiserror = "1.0.23"
tiny-keccak = { version = "~2.0.2", features = ["sha3"] }
tokio = { version = "1.32.0", features = [
    "io-util",
    "macros",
    "rt",
    "sync",
    "time",
] }
tracing = { version = "~0.1.26" }
xor_name = "5.0.0"
backoff = { version = "0.4.0", features = ["tokio"] }
aes-gcm-siv = "0.11.1"
walkdir = "~2.4.0"

[dev-dependencies]
bls = { package = "blsttc", version = "8.0.1" }
# add rand to libp2p
libp2p-identity = { version = "0.2.7", features = ["rand"] }
quickcheck = "1.0.3"
eyre = "0.6.8"

[lints]
workspace = true


# wasm build requirements
[lib]
crate-type = ["cdylib", "rlib"]

[target.'cfg(target_arch = "wasm32")'.dependencies]
getrandom = { version = "0.2.12", features = ["js"] }
libp2p = { version = "0.53", features = [
    "tokio",
    "dns",
    "kad",
    "tcp",
    "macros",
    "request-response",
    "cbor",
    "identify",
    "noise",
    "yamux",
    "gossipsub",
    "websocket-websys",
    "wasm-bindgen",
] }
wasmtimer = "0.2.0"
wasm-bindgen-futures = "0.4.40"<|MERGE_RESOLUTION|>--- conflicted
+++ resolved
@@ -50,13 +50,8 @@
 rayon = "1.8.0"
 rmp-serde = "1.1.1"
 serde = { version = "1.0.133", features = [ "derive", "rc" ]}
-<<<<<<< HEAD
-sn_protocol = { path = "../sn_protocol", version = "0.15.0" }
-sn_transfers = { path = "../sn_transfers", version = "0.16.1" }
-=======
 sn_protocol = { path = "../sn_protocol", version = "0.15.1" }
 sn_transfers = { path = "../sn_transfers", version = "0.16.2" }
->>>>>>> a73e5718
 sn_registers = { path = "../sn_registers", version = "0.3.9" }
 sysinfo = { version = "0.29.0", default-features = false, optional = true }
 thiserror = "1.0.23"
