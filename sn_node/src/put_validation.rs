// Copyright 2024 MaidSafe.net limited.
//
// This SAFE Network Software is licensed to you under The General Public License (GPL), version 3.
// Unless required by applicable law or agreed to in writing, the SAFE Network Software distributed
// under the GPL Licence is distributed on an "AS IS" BASIS, WITHOUT WARRANTIES OR CONDITIONS OF ANY
// KIND, either express or implied. Please review the Licences for the specific language governing
// permissions and limitations relating to use of the SAFE Network Software.

use crate::{node::Node, Error, Marker, Result};
use libp2p::kad::{Record, RecordKey};
use sn_evm::{ProofOfPayment, SignedSpend, TransferError, UniquePubkey, QUOTE_EXPIRATION_SECS};
use sn_networking::{get_raw_signed_spends_from_record, GetRecordError, NetworkError};
use sn_protocol::{
    storage::{
        try_deserialize_record, try_serialize_record, Chunk, RecordHeader, RecordKind, RecordType,
        SpendAddress,
    },
    NetworkAddress, PrettyPrintRecordKey,
};
use sn_registers::SignedRegister;
<<<<<<< HEAD
use std::collections::BTreeSet;
use std::time::UNIX_EPOCH;
=======
use std::{collections::BTreeSet, time::Duration};
>>>>>>> 9def9622
use tokio::task::JoinSet;
use xor_name::XorName;

impl Node {
    /// Validate a record and its payment, and store the record to the RecordStore
    pub(crate) async fn validate_and_store_record(&self, record: Record) -> Result<()> {
        let record_header = RecordHeader::from_record(&record)?;

        match record_header.kind {
            RecordKind::ChunkWithPayment => {
                let record_key = record.key.clone();
                let (payment, chunk) = try_deserialize_record::<(ProofOfPayment, Chunk)>(&record)?;
                let already_exists = self
                    .validate_key_and_existence(&chunk.network_address(), &record_key)
                    .await?;

                // Validate the payment and that we received what we asked.
                // This stores any payments to disk
                let payment_res = self
                    .payment_for_us_exists_and_is_still_valid(&chunk.network_address(), payment)
                    .await;

                // Now that we've taken any money passed to us, regardless of the payment's validity,
                // if we already have the data we can return early
                if already_exists {
                    // if we're receiving this chunk PUT again, and we have been paid,
                    // we eagery retry replicaiton as it seems like other nodes are having trouble
                    // did not manage to get this chunk as yet
                    self.replicate_valid_fresh_record(record_key, RecordType::Chunk);

                    // Notify replication_fetcher to mark the attempt as completed.
                    // Send the notification earlier to avoid it got skipped due to:
                    // the record becomes stored during the fetch because of other interleaved process.
                    self.network()
                        .notify_fetch_completed(record.key.clone(), RecordType::Chunk);

                    debug!(
                        "Chunk with addr {:?} already exists: {already_exists}, payment extracted.",
                        chunk.network_address()
                    );
                    return Ok(());
                }

                // Finally before we store, lets bail for any payment issues
                payment_res?;

                // Writing chunk to disk takes time, hence try to execute it first.
                // So that when the replicate target asking for the copy,
                // the node can have a higher chance to respond.
                let store_chunk_result = self.store_chunk(&chunk);

                if store_chunk_result.is_ok() {
                    Marker::ValidPaidChunkPutFromClient(&PrettyPrintRecordKey::from(&record.key))
                        .log();
                    self.replicate_valid_fresh_record(record_key, RecordType::Chunk);

                    // Notify replication_fetcher to mark the attempt as completed.
                    // Send the notification earlier to avoid it got skipped due to:
                    // the record becomes stored during the fetch because of other interleaved process.
                    self.network()
                        .notify_fetch_completed(record.key.clone(), RecordType::Chunk);
                }

                store_chunk_result
            }
            RecordKind::Chunk => {
                error!("Chunk should not be validated at this point");
                Err(Error::InvalidPutWithoutPayment(
                    PrettyPrintRecordKey::from(&record.key).into_owned(),
                ))
            }
            RecordKind::Spend => {
                let record_key = record.key.clone();
                let value_to_hash = record.value.clone();
                let spends = try_deserialize_record::<Vec<SignedSpend>>(&record)?;
                let result = self
                    .validate_merge_and_store_spends(spends, &record_key)
                    .await;
                if result.is_ok() {
                    Marker::ValidSpendPutFromClient(&PrettyPrintRecordKey::from(&record_key)).log();
                    let content_hash = XorName::from_content(&value_to_hash);
                    self.replicate_valid_fresh_record(
                        record_key,
                        RecordType::NonChunk(content_hash),
                    );

                    // Notify replication_fetcher to mark the attempt as completed.
                    // Send the notification earlier to avoid it got skipped due to:
                    // the record becomes stored during the fetch because of other interleaved process.
                    self.network().notify_fetch_completed(
                        record.key.clone(),
                        RecordType::NonChunk(content_hash),
                    );
                }
                result
            }
            RecordKind::Register => {
                let register = try_deserialize_record::<SignedRegister>(&record)?;

                // make sure we already have this register locally
                let net_addr = NetworkAddress::from_register_address(*register.address());
                let key = net_addr.to_record_key();
                let pretty_key = PrettyPrintRecordKey::from(&key);
                debug!("Got record to store without payment for register at {pretty_key:?}");
                if !self.validate_key_and_existence(&net_addr, &key).await? {
                    debug!("Ignore store without payment for register at {pretty_key:?}");
                    return Err(Error::InvalidPutWithoutPayment(
                        PrettyPrintRecordKey::from(&record.key).into_owned(),
                    ));
                }

                // store the update
                debug!("Store update without payment as we already had register at {pretty_key:?}");
                let result = self.validate_and_store_register(register, true).await;

                if result.is_ok() {
                    debug!("Successfully stored register update at {pretty_key:?}");
                    Marker::ValidPaidRegisterPutFromClient(&pretty_key).log();
                    // we dont try and force replicaiton here as there's state to be kept in sync
                    // which we leave up to the client to enforce

                    let content_hash = XorName::from_content(&record.value);

                    // Notify replication_fetcher to mark the attempt as completed.
                    // Send the notification earlier to avoid it got skipped due to:
                    // the record becomes stored during the fetch because of other interleaved process.
                    self.network().notify_fetch_completed(
                        record.key.clone(),
                        RecordType::NonChunk(content_hash),
                    );
                } else {
                    warn!("Failed to store register update at {pretty_key:?}");
                }
                result
            }
            RecordKind::RegisterWithPayment => {
                let (payment, register) =
                    try_deserialize_record::<(ProofOfPayment, SignedRegister)>(&record)?;

                // check if the deserialized value's RegisterAddress matches the record's key
                let net_addr = NetworkAddress::from_register_address(*register.address());
                let key = net_addr.to_record_key();
                let pretty_key = PrettyPrintRecordKey::from(&key);
                if record.key != key {
                    warn!(
                        "Record's key {pretty_key:?} does not match with the value's RegisterAddress, ignoring PUT."
                    );
                    return Err(Error::RecordKeyMismatch);
                }

                let already_exists = self.validate_key_and_existence(&net_addr, &key).await?;

                // The register may already exist during the replication.
                // The payment shall get deposit to self even the register already presents.
                // However, if the register already presents, the incoming one maybe for edit only.
                // Hence the corresponding payment error shall not be thrown out.
                if let Err(err) = self
                    .payment_for_us_exists_and_is_still_valid(&net_addr, payment)
                    .await
                {
                    if already_exists {
                        debug!("Payment of the incoming exists register {pretty_key:?} having error {err:?}");
                    } else {
                        error!("Payment of the incoming non-exist register {pretty_key:?} having error {err:?}");
                        return Err(err);
                    }
                }

                let res = self.validate_and_store_register(register, true).await;
                if res.is_ok() {
                    let content_hash = XorName::from_content(&record.value);

                    // Notify replication_fetcher to mark the attempt as completed.
                    // Send the notification earlier to avoid it got skipped due to:
                    // the record becomes stored during the fetch because of other interleaved process.
                    self.network().notify_fetch_completed(
                        record.key.clone(),
                        RecordType::NonChunk(content_hash),
                    );
                }
                res
            }
        }
    }

    /// Store a pre-validated, and already paid record to the RecordStore
    pub(crate) async fn store_replicated_in_record(&self, record: Record) -> Result<()> {
        debug!("Storing record which was replicated to us {:?}", record.key);
        let record_header = RecordHeader::from_record(&record)?;
        match record_header.kind {
            // A separate flow handles payment for chunks and registers
            RecordKind::ChunkWithPayment | RecordKind::RegisterWithPayment => {
                warn!("Prepaid record came with Payment, which should be handled in another flow");
                Err(Error::UnexpectedRecordWithPayment(
                    PrettyPrintRecordKey::from(&record.key).into_owned(),
                ))
            }
            RecordKind::Chunk => {
                let chunk = try_deserialize_record::<Chunk>(&record)?;

                let record_key = record.key.clone();
                let already_exists = self
                    .validate_key_and_existence(&chunk.network_address(), &record_key)
                    .await?;
                if already_exists {
                    debug!(
                        "Chunk with addr {:?} already exists?: {already_exists}, do nothing",
                        chunk.network_address()
                    );
                    return Ok(());
                }

                self.store_chunk(&chunk)
            }
            RecordKind::Spend => {
                let record_key = record.key.clone();
                let spends = try_deserialize_record::<Vec<SignedSpend>>(&record)?;
                self.validate_merge_and_store_spends(spends, &record_key)
                    .await
            }
            RecordKind::Register => {
                let register = try_deserialize_record::<SignedRegister>(&record)?;

                // check if the deserialized value's RegisterAddress matches the record's key
                let key =
                    NetworkAddress::from_register_address(*register.address()).to_record_key();
                if record.key != key {
                    warn!(
                        "Record's key does not match with the value's RegisterAddress, ignoring PUT."
                    );
                    return Err(Error::RecordKeyMismatch);
                }
                self.validate_and_store_register(register, false).await
            }
        }
    }

    /// Check key is valid compared to the network name, and if we already have this data or not.
    /// returns true if data already exists locally
    async fn validate_key_and_existence(
        &self,
        address: &NetworkAddress,
        expected_record_key: &RecordKey,
    ) -> Result<bool> {
        let data_key = address.to_record_key();
        let pretty_key = PrettyPrintRecordKey::from(&data_key);

        if expected_record_key != &data_key {
            warn!(
                "record key: {:?}, key: {:?}",
                PrettyPrintRecordKey::from(expected_record_key),
                pretty_key
            );
            warn!("Record's key does not match with the value's address, ignoring PUT.");
            return Err(Error::RecordKeyMismatch);
        }

        let present_locally = self
            .network()
            .is_record_key_present_locally(&data_key)
            .await?;

        if present_locally {
            // We may short circuit if the Record::key is present locally;
            debug!(
                "Record with addr {:?} already exists, not overwriting",
                address
            );
            return Ok(true);
        }

        Ok(false)
    }

    /// Store a `Chunk` to the RecordStore
    pub(crate) fn store_chunk(&self, chunk: &Chunk) -> Result<()> {
        let chunk_name = *chunk.name();
        let chunk_addr = *chunk.address();

        let key = NetworkAddress::from_chunk_address(*chunk.address()).to_record_key();
        let pretty_key = PrettyPrintRecordKey::from(&key).into_owned();

        let record = Record {
            key,
            value: try_serialize_record(&chunk, RecordKind::Chunk)?.to_vec(),
            publisher: None,
            expires: None,
        };

        // finally store the Record directly into the local storage
        debug!("Storing chunk {chunk_name:?} as Record locally");
        self.network().put_local_record(record);

        self.record_metrics(Marker::ValidChunkRecordPutFromNetwork(&pretty_key));

        self.events_channel()
            .broadcast(crate::NodeEvent::ChunkStored(chunk_addr));

        Ok(())
    }

    /// Validate and store a `Register` to the RecordStore
    pub(crate) async fn validate_and_store_register(
        &self,
        register: SignedRegister,
        is_client_put: bool,
    ) -> Result<()> {
        let reg_addr = register.address();
        debug!("Validating and storing register {reg_addr:?}");

        // check if the Register is present locally
        let key = NetworkAddress::from_register_address(*reg_addr).to_record_key();
        let present_locally = self.network().is_record_key_present_locally(&key).await?;
        let pretty_key = PrettyPrintRecordKey::from(&key);

        // check register and merge if needed
        let updated_register = match self.register_validation(&register, present_locally).await? {
            Some(reg) => {
                debug!("Register {pretty_key:?} needed to be updated");
                reg
            }
            None => {
                debug!("No update needed for register");
                return Ok(());
            }
        };

        // store in kad
        let record = Record {
            key: key.clone(),
            value: try_serialize_record(&updated_register, RecordKind::Register)?.to_vec(),
            publisher: None,
            expires: None,
        };
        let content_hash = XorName::from_content(&record.value);

        info!("Storing register {reg_addr:?} with content of {content_hash:?} as Record locally");
        self.network().put_local_record(record);

        self.record_metrics(Marker::ValidRegisterRecordPutFromNetwork(&pretty_key));

        // Updated register needs to be replicated out as well,
        // to avoid `leaking` of old version due to the mismatch of
        // `close_range` and `replication_range`, combined with nodes churning
        //
        // However, to avoid `looping of replication`, a `replicated in` register
        // shall not trigger any further replication out.
        if is_client_put {
            self.replicate_valid_fresh_record(key, RecordType::NonChunk(content_hash));
        }

        Ok(())
    }

    /// Validate and store `Vec<SignedSpend>` to the RecordStore
    /// If we already have a spend at this address, the Vec is extended and stored.
    pub(crate) async fn validate_merge_and_store_spends(
        &self,
        signed_spends: Vec<SignedSpend>,
        record_key: &RecordKey,
    ) -> Result<()> {
        let pretty_key = PrettyPrintRecordKey::from(record_key);
        debug!("Validating spends before storage at {pretty_key:?}");

        // only keep spends that match the record key
        let spends_for_key: Vec<SignedSpend> = signed_spends
            .into_iter()
            .filter(|s| {
                // get the record key for the spend
                let spend_address = SpendAddress::from_unique_pubkey(s.unique_pubkey());
                let network_address = NetworkAddress::from_spend_address(spend_address);
                let spend_record_key = network_address.to_record_key();
                let spend_pretty = PrettyPrintRecordKey::from(&spend_record_key);
                if &spend_record_key != record_key {
                    warn!("Ignoring spend for another record key {spend_pretty:?} when verifying: {pretty_key:?}");
                    return false;
                }
                true
            })
            .collect();

        // if we have no spends to verify, return early
        let unique_pubkey = match spends_for_key.as_slice() {
            [] => {
                warn!("Found no valid spends to verify upon validation for {pretty_key:?}");
                return Err(Error::InvalidRequest(format!(
                    "No spends to verify when validating {pretty_key:?}"
                )));
            }
            [a, ..] => {
                // they should all have the same unique_pubkey so we take the 1st one
                a.unique_pubkey()
            }
        };

        // validate the signed spends against the network and the local knowledge
        debug!("Validating spends for {pretty_key:?} with unique key: {unique_pubkey:?}");
        let validated_spends = match self
            .signed_spends_to_keep(spends_for_key.clone(), *unique_pubkey)
            .await
        {
            Ok((one, None)) => vec![one],
            Ok((one, Some(two))) => vec![one, two],
            Err(e) => {
                warn!("Failed to validate spends at {pretty_key:?} with unique key {unique_pubkey:?}: {e}");
                return Err(e);
            }
        };

        debug!(
            "Got {} validated spends with key: {unique_pubkey:?} at {pretty_key:?}",
            validated_spends.len()
        );

        // store the record into the local storage
        let record = Record {
            key: record_key.clone(),
            value: try_serialize_record(&validated_spends, RecordKind::Spend)?.to_vec(),
            publisher: None,
            expires: None,
        };
        self.network().put_local_record(record);
        debug!(
            "Successfully stored validated spends with key: {unique_pubkey:?} at {pretty_key:?}"
        );

        // Just log the double spend attempt. DoubleSpend error during PUT is not used and would just lead to
        // RecordRejected marker (which is incorrect, since we store double spends).
        if validated_spends.len() > 1 {
            warn!("Got double spend(s) of len {} for the Spend PUT with unique_pubkey {unique_pubkey}", validated_spends.len());
        }

        self.record_metrics(Marker::ValidSpendRecordPutFromNetwork(&pretty_key));
        Ok(())
    }

    /// Perform validations on the provided `Record`.
    async fn payment_for_us_exists_and_is_still_valid(
        &self,
        address: &NetworkAddress,
        payment: ProofOfPayment,
    ) -> Result<()> {
        let key = address.to_record_key();
        let pretty_key = PrettyPrintRecordKey::from(&key).into_owned();
        debug!("Validating record payment for {pretty_key}");

<<<<<<< HEAD
        // Quote creation timestamp in seconds from UNIX epoch.
        let quote_creation_time_in_secs = payment
            .quote
            .timestamp
            .duration_since(UNIX_EPOCH)
            .expect("Time went backwards")
            .as_secs();

        // Quote expiration timestamp in seconds from UNIX epoch.
        let quote_expiration_time_in_secs = quote_creation_time_in_secs + QUOTE_EXPIRATION_SECS;

        // check if the quote is valid
=======
        // verify quote signature
>>>>>>> 9def9622
        let storecost = payment.quote.cost;
        let self_peer_id = self.network().peer_id();
        if !payment.quote.check_is_signed_by_claimed_peer(self_peer_id) {
            warn!("Payment quote signature is not valid for record {pretty_key}");
            return Err(Error::InvalidRequest(format!(
                "Payment quote signature is not valid for record {pretty_key}"
            )));
        }
        debug!("Payment quote signature is valid for record {pretty_key}");

        // verify quote timestamp
        let quote_timestamp = payment.quote.timestamp;
        let quote_expiration_time = quote_timestamp + Duration::from_secs(QUOTE_EXPIRATION_SECS);
        let quote_expiration_time_in_secs = quote_expiration_time
            .duration_since(std::time::UNIX_EPOCH)
            .map_err(|e| {
                Error::InvalidRequest(format!(
                    "Payment quote timestamp is invalid for record {pretty_key}: {e}"
                ))
            })?
            .as_secs();

        // check if payment is valid on chain
<<<<<<< HEAD
=======
        debug!("Verifying payment for record {pretty_key}");
>>>>>>> 9def9622
        self.evm_network()
            .verify_chunk_payment(
                payment.tx_hash,
                payment.quote.hash(),
                *self.reward_address(),
                storecost.as_atto(),
                quote_expiration_time_in_secs,
            )
            .await
            .map_err(|e| Error::EvmNetwork(format!("Failed to verify chunk payment: {e}")))?;
        debug!("Payment is valid for record {pretty_key}");

        // Notify `record_store` that the node received a payment.
        self.network().notify_payment_received();

        #[cfg(feature = "open-metrics")]
        if let Some(node_metrics) = self.node_metrics() {
            let _prev = node_metrics
                .current_rewards_collected
                .inc_by(storecost.as_atto().try_into().unwrap_or(i64::MAX)); // TODO maybe metrics should be in u256 too?
        }

        // NB TODO: tell happybeing about the AttoToken change
        // vdash metric (if modified please notify at https://github.com/happybeing/vdash/issues):
        info!("Total payment of {storecost:?} nanos accepted for record {pretty_key}");

        Ok(())
    }

    async fn register_validation(
        &self,
        register: &SignedRegister,
        present_locally: bool,
    ) -> Result<Option<SignedRegister>> {
        // check if register is valid
        let reg_addr = register.address();
        register.verify()?;

        // if we don't have it locally return it
        if !present_locally {
            debug!("Register with addr {reg_addr:?} is valid and doesn't exist locally");
            return Ok(Some(register.to_owned()));
        }
        debug!("Register with addr {reg_addr:?} exists locally, comparing with local version");

        let key = NetworkAddress::from_register_address(*reg_addr).to_record_key();

        // get local register
        let maybe_record = self.network().get_local_record(&key).await?;
        let record = match maybe_record {
            Some(r) => r,
            None => {
                error!("Register with addr {reg_addr:?} already exists locally, but not found in local storage");
                return Err(Error::InvalidRequest(format!(
                    "Register with addr {reg_addr:?} claimed to be existing locally was not found"
                )));
            }
        };
        let local_register: SignedRegister = try_deserialize_record(&record)?;

        // merge the two registers
        let mut merged_register = local_register.clone();
        merged_register.verified_merge(register)?;
        if merged_register == local_register {
            debug!("Register with addr {reg_addr:?} is the same as the local version");
            Ok(None)
        } else {
            debug!("Register with addr {reg_addr:?} is different from the local version");
            Ok(Some(merged_register))
        }
    }

    /// Get the local spends for the provided `SpendAddress`
    /// This only fetches the spends from the local store and does not perform any network operations.
    async fn get_local_spends(&self, addr: SpendAddress) -> Result<Vec<SignedSpend>> {
        // get the local spends
        let record_key = NetworkAddress::from_spend_address(addr).to_record_key();
        debug!("Checking for local spends with key: {record_key:?}");
        let local_record = match self.network().get_local_record(&record_key).await? {
            Some(r) => r,
            None => {
                debug!("Spend is not present locally: {record_key:?}");
                return Ok(vec![]);
            }
        };

        // deserialize the record and get the spends
        let local_header = RecordHeader::from_record(&local_record)?;
        let record_kind = local_header.kind;
        if !matches!(record_kind, RecordKind::Spend) {
            error!("Found a {record_kind} when expecting to find Spend at {addr:?}");
            return Err(NetworkError::RecordKindMismatch(RecordKind::Spend).into());
        }
        let local_signed_spends: Vec<SignedSpend> = try_deserialize_record(&local_record)?;
        Ok(local_signed_spends)
    }

    /// Determine which spends our node should keep and store
    /// - get local spends and trust them
    /// - get spends from the network
    /// - verify incoming spend + network spends and ignore the invalid ones
    /// - orders all the verified spends by:
    ///     - if they have spent descendants (meaning live branch)
    ///     - deterministicaly by their order in the BTreeSet
    /// - returns the spend to keep along with another spend if it was a double spend
    /// - when we get more than two spends, only keeps 2 that are chosen deterministically so
    ///     all nodes running this code are eventually consistent
    async fn signed_spends_to_keep(
        &self,
        signed_spends: Vec<SignedSpend>,
        unique_pubkey: UniquePubkey,
    ) -> Result<(SignedSpend, Option<SignedSpend>)> {
        let spend_addr = SpendAddress::from_unique_pubkey(&unique_pubkey);
        debug!(
            "Validating before storing spend at {spend_addr:?} with unique key: {unique_pubkey}"
        );

        // trust local spends as we've verified them before
        let local_spends = self.get_local_spends(spend_addr).await?;

        // get spends from the network at the address for that unique pubkey
        let network_spends = match self.network().get_raw_spends(spend_addr).await {
            Ok(spends) => spends,
            Err(NetworkError::GetRecordError(GetRecordError::SplitRecord { result_map })) => {
                warn!("Got a split record (double spend) for {unique_pubkey:?} from the network");
                let mut spends = vec![];
                for (record, _) in result_map.values() {
                    match get_raw_signed_spends_from_record(record) {
                        Ok(s) => spends.extend(s),
                        Err(e) => warn!("Ignoring invalid record received from the network for spend: {unique_pubkey:?}: {e}"),
                    }
                }
                spends
            }
            Err(NetworkError::GetRecordError(GetRecordError::NotEnoughCopies {
                record,
                got,
                ..
            })) => {
                info!(
                    "Retrieved {got} copies of the record for {unique_pubkey:?} from the network"
                );
                match get_raw_signed_spends_from_record(&record) {
                    Ok(spends) => spends,
                    Err(err) => {
                        warn!("Ignoring invalid record received from the network for spend: {unique_pubkey:?}: {err}");
                        vec![]
                    }
                }
            }

            Err(e) => {
                warn!("Continuing without network spends as failed to get spends from the network for {unique_pubkey:?}: {e}");
                vec![]
            }
        };
        debug!(
            "For {unique_pubkey:?} got {} local spends, {} from network and {} provided",
            local_spends.len(),
            network_spends.len(),
            signed_spends.len()
        );
        debug!("Local spends {local_spends:?}; from network {network_spends:?}; provided {signed_spends:?}");

        // only verify spends we don't know of
        let mut all_verified_spends = BTreeSet::from_iter(local_spends.into_iter());
        let unverified_spends =
            BTreeSet::from_iter(network_spends.into_iter().chain(signed_spends.into_iter()));
        let known_spends = all_verified_spends.clone();
        let new_unverified_spends: BTreeSet<_> =
            unverified_spends.difference(&known_spends).collect();

        let mut tasks = JoinSet::new();
        for s in new_unverified_spends.into_iter() {
            let self_clone = self.clone();
            let spend_clone = s.clone();
            let _ = tasks.spawn(async move {
                let res = self_clone.network().verify_spend(&spend_clone).await;
                (spend_clone, res)
            });
        }

        // gather verified spends
        let mut double_spent_parent = BTreeSet::new();
        while let Some(res) = tasks.join_next().await {
            match res {
                Ok((spend, Ok(()))) => {
                    info!("Successfully verified {spend:?}");
                    let _inserted = all_verified_spends.insert(spend.to_owned().clone());
                }
                Ok((spend, Err(NetworkError::Transfer(TransferError::DoubleSpentParent)))) => {
                    warn!("Parent of {spend:?} was double spent, keeping aside in case we're a double spend as well");
                    let _ = double_spent_parent.insert(spend.clone());
                }
                Ok((spend, Err(e))) => {
                    // an error here most probably means the received spend is invalid
                    warn!("Skipping spend {spend:?} as an error occurred during validation: {e:?}");
                }
                Err(e) => {
                    let s =
                        format!("Async thread error while verifying spend {unique_pubkey}: {e:?}");
                    error!("{}", s);
                    return Err(Error::JoinErrorInAsyncThread(s))?;
                }
            }
        }

        // keep track of double spend with double spent parent
        if !all_verified_spends.is_empty() && !double_spent_parent.is_empty() {
            warn!("Parent of {unique_pubkey:?} was double spent, but it's also a double spend. So keeping track of this double spend attempt.");
            all_verified_spends.extend(double_spent_parent.into_iter())
        }

        // return 2 spends max
        let all_verified_spends: Vec<_> = all_verified_spends.into_iter().collect();
        match all_verified_spends.as_slice() {
            [one_spend] => Ok((one_spend.clone(), None)),
            [one, two] => Ok((one.clone(), Some(two.clone()))),
            [] => {
                warn!("Invalid request: none of the spends were valid for {unique_pubkey:?}");
                Err(Error::InvalidRequest(format!(
                    "Found no valid spends while validating Spends for {unique_pubkey:?}"
                )))
            }
            more => {
                warn!("Got more than 2 verified spends, this might be a double spend spam attack, making sure to favour live branches (branches with spent descendants)");
                let (one, two) = self.verified_spends_select_2_live(more).await?;
                Ok((one, Some(two)))
            }
        }
    }

    async fn verified_spends_select_2_live(
        &self,
        many_spends: &[SignedSpend],
    ) -> Result<(SignedSpend, SignedSpend)> {
        // get all spends descendants
        let mut tasks = JoinSet::new();
        for spend in many_spends {
            let descendants: BTreeSet<_> = spend
                .spend
                .descendants
                .keys()
                .map(SpendAddress::from_unique_pubkey)
                .collect();
            for d in descendants {
                let self_clone = self.clone();
                let spend_clone = spend.to_owned();
                let _ = tasks.spawn(async move {
                    let res = self_clone.network().get_raw_spends(d).await;
                    (spend_clone, res)
                });
            }
        }

        // identify up to two live spends (aka spends with spent descendants)
        let mut live_spends = BTreeSet::new();
        while let Some(res) = tasks.join_next().await {
            match res {
                Ok((spend, Ok(_descendant))) => {
                    debug!("Spend {spend:?} has a live descendant");
                    let _inserted = live_spends.insert(spend);
                }
                Ok((spend, Err(NetworkError::GetRecordError(GetRecordError::RecordNotFound)))) => {
                    debug!("Spend {spend:?} descendant was not found, continuing...");
                }
                Ok((spend, Err(e))) => {
                    warn!(
                        "Error fetching spend descendant while checking if {spend:?} is live: {e}"
                    );
                }
                Err(e) => {
                    let s = format!("Async thread error while selecting live spends: {e}");
                    error!("{}", s);
                    return Err(Error::JoinErrorInAsyncThread(s))?;
                }
            }
        }

        // order by live or not live, then order in the BTreeSet and take first 2
        let not_live_spends: BTreeSet<_> = many_spends
            .iter()
            .filter(|s| !live_spends.contains(s))
            .collect();
        debug!(
            "Got {} live spends and {} not live ones, keeping only the favoured 2",
            live_spends.len(),
            not_live_spends.len()
        );
        let ordered_spends: Vec<_> = live_spends
            .iter()
            .chain(not_live_spends.into_iter())
            .collect();
        match ordered_spends.as_slice() {
            [one, two, ..] => Ok((one.to_owned().clone(), two.to_owned().clone())),
            _ => Err(Error::InvalidRequest(format!(
                "Expected many spends but got {}",
                many_spends.len()
            ))),
        }
    }
}<|MERGE_RESOLUTION|>--- conflicted
+++ resolved
@@ -18,12 +18,8 @@
     NetworkAddress, PrettyPrintRecordKey,
 };
 use sn_registers::SignedRegister;
-<<<<<<< HEAD
 use std::collections::BTreeSet;
 use std::time::UNIX_EPOCH;
-=======
-use std::{collections::BTreeSet, time::Duration};
->>>>>>> 9def9622
 use tokio::task::JoinSet;
 use xor_name::XorName;
 
@@ -470,7 +466,6 @@
         let pretty_key = PrettyPrintRecordKey::from(&key).into_owned();
         debug!("Validating record payment for {pretty_key}");
 
-<<<<<<< HEAD
         // Quote creation timestamp in seconds from UNIX epoch.
         let quote_creation_time_in_secs = payment
             .quote
@@ -483,9 +478,6 @@
         let quote_expiration_time_in_secs = quote_creation_time_in_secs + QUOTE_EXPIRATION_SECS;
 
         // check if the quote is valid
-=======
-        // verify quote signature
->>>>>>> 9def9622
         let storecost = payment.quote.cost;
         let self_peer_id = self.network().peer_id();
         if !payment.quote.check_is_signed_by_claimed_peer(self_peer_id) {
@@ -509,10 +501,7 @@
             .as_secs();
 
         // check if payment is valid on chain
-<<<<<<< HEAD
-=======
         debug!("Verifying payment for record {pretty_key}");
->>>>>>> 9def9622
         self.evm_network()
             .verify_chunk_payment(
                 payment.tx_hash,
