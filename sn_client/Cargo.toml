--- conflicted
+++ resolved
@@ -49,18 +49,10 @@
 rmp-serde = "1.1.1"
 self_encryption = "~0.29.0"
 serde = { version = "1.0.133", features = ["derive", "rc"] }
-<<<<<<< HEAD
-sn_networking = { path = "../sn_networking", version = "0.17.0" }
-sn_protocol = { path = "../sn_protocol", version = "0.17.5" }
-sn_registers = { path = "../sn_registers", version = "0.3.15" }
-sn_transfers = { path = "../sn_transfers", version = "0.18.8" }
-=======
 sn_networking = { path = "../sn_networking", version = "0.17.1" }
 sn_protocol = { path = "../sn_protocol", version = "0.17.6" }
-serde_json = "1.0"
 sn_registers = { path = "../sn_registers", version = "0.3.16" }
 sn_transfers = { path = "../sn_transfers", version = "0.18.9" }
->>>>>>> bc375972
 tempfile = "3.6.0"
 thiserror = "1.0.23"
 tiny-keccak = "~2.0.2"
