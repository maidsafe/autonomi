// Copyright (C) 2024 MaidSafe.net limited.
//
// This SAFE Network Software is licensed to you under The General Public License (GPL), version 3.
// Unless required by applicable law or agreed to in writing, the SAFE Network Software distributed
// under the GPL Licence is distributed on an "AS IS" BASIS, WITHOUT WARRANTIES OR CONDITIONS OF ANY
// KIND, either express or implied. Please review the Licences for the specific language governing
// permissions and limitations relating to use of the SAFE Network Software.

pub mod add_services;
pub mod cmd;
pub mod config;
pub mod helpers;
pub mod local;
pub mod rpc;
pub mod rpc_client;

#[derive(Clone, PartialEq)]
pub enum VerbosityLevel {
    Minimal,
    Normal,
    Full,
}

impl From<u8> for VerbosityLevel {
    fn from(verbosity: u8) -> Self {
        match verbosity {
            1 => VerbosityLevel::Minimal,
            2 => VerbosityLevel::Normal,
            3 => VerbosityLevel::Full,
            _ => VerbosityLevel::Normal,
        }
    }
}

use color_eyre::{
    eyre::{eyre, OptionExt},
    Help, Result,
};
use colored::Colorize;
use semver::Version;
use sn_service_management::{
    control::ServiceControl,
    error::Error as ServiceError,
    rpc::{RpcActions, RpcClient},
    NodeRegistry, NodeServiceData, ServiceStateActions, ServiceStatus, UpgradeOptions,
    UpgradeResult,
};
use sn_transfers::HotWallet;
use tracing::debug;

pub const DAEMON_DEFAULT_PORT: u16 = 12500;
pub const DAEMON_SERVICE_NAME: &str = "safenodemand";
const RPC_START_UP_DELAY_MS: u64 = 3000;

pub struct ServiceManager<T: ServiceStateActions + Send> {
    pub service: T,
    pub service_control: Box<dyn ServiceControl + Send>,
    pub verbosity: VerbosityLevel,
}

impl<T: ServiceStateActions + Send> ServiceManager<T> {
    pub fn new(
        service: T,
        service_control: Box<dyn ServiceControl + Send>,
        verbosity: VerbosityLevel,
    ) -> Self {
        ServiceManager {
            service,
            service_control,
            verbosity,
        }
    }

    pub async fn start(&mut self) -> Result<()> {
        if ServiceStatus::Running == self.service.status() {
            // The last time we checked the service was running, but it doesn't mean it's actually
            // running at this point in time. If it is running, we don't need to do anything. If it
            // stopped because of a fault, we will drop to the code below and attempt to start it
            // again.
            if self
                .service_control
                .is_service_process_running(self.service.pid().unwrap())
            {
                println!("The {} service is already running", self.service.name());
                return Ok(());
            }
        }

        // At this point the service either hasn't been started for the first time or it has been
        // stopped. If it was stopped, it was either intentional or because it crashed.
        if self.verbosity != VerbosityLevel::Minimal {
            println!("Attempting to start {}...", self.service.name());
        }
        self.service_control.start(&self.service.name())?;
        self.service_control.wait(RPC_START_UP_DELAY_MS);

        // This is an attempt to see whether the service process has actually launched. You don't
        // always get an error from the service infrastructure.
        //
        // There might be many different `safenode` processes running, but since each service has
        // its own isolated binary, we use the binary path to uniquely identify it.
        match self
            .service_control
            .get_process_pid(&self.service.bin_path())
        {
            Ok(pid) => {
                debug!(
                    "Service process started for {} with PID {}",
                    self.service.name(),
                    pid
                );
            }
            Err(sn_service_management::error::Error::ServiceProcessNotFound(_)) => {
                return Err(eyre!(
                    "The '{}' service has failed to start",
                    self.service.name()
                ));
            }
            Err(e) => return Err(e.into()),
        }

        self.service.on_start().await?;

        println!("{} Started {} service", "✓".green(), self.service.name());
        if self.verbosity != VerbosityLevel::Minimal {
            println!(
                "  - PID: {}",
                self.service
                    .pid()
                    .map_or("-".to_string(), |p| p.to_string())
            );
            println!(
                "  - Bin path: {}",
                self.service.bin_path().to_string_lossy()
            );
            println!(
                "  - Data path: {}",
                self.service.data_dir_path().to_string_lossy()
            );
            println!(
                "  - Logs path: {}",
                self.service.log_dir_path().to_string_lossy()
            );
        }
        Ok(())
    }

    pub async fn stop(&mut self) -> Result<()> {
        match self.service.status() {
            ServiceStatus::Added => {
                println!(
                    "Service {} has not been started since it was installed",
                    self.service.name()
                );
                Ok(())
            }
            ServiceStatus::Removed => {
                println!("Service {} has been removed", self.service.name());
                Ok(())
            }
            ServiceStatus::Running => {
                let pid = self.service.pid().ok_or_eyre("The PID was not set")?;
                let name = self.service.name();

                if self.service_control.is_service_process_running(pid) {
                    println!("Attempting to stop {}...", name);
                    self.service_control.stop(&name)?;
                    println!(
                        "{} Service {} with PID {} was stopped",
                        "✓".green(),
                        name,
                        pid
                    );
                } else {
                    println!("{} Service {} was already stopped", "✓".green(), name);
                }

                self.service.on_stop().await?;
                Ok(())
            }
            ServiceStatus::Stopped => {
                println!(
                    "{} Service {} was already stopped",
                    "✓".green(),
                    self.service.name()
                );
                Ok(())
            }
        }
    }

    pub async fn remove(&mut self, keep_directories: bool) -> Result<()> {
        if let ServiceStatus::Running = self.service.status() {
            if self.service_control.is_service_process_running(
                self.service
                    .pid()
                    .ok_or_eyre("Could not obtain PID for running node")?,
            ) {
                return Err(eyre!("A running service cannot be removed")
                    .suggestion("Stop the node first then try again"));
            }
            // If the node wasn't actually running, we should give the user an opportunity to
            // check why it may have failed before removing everything.
            self.service.on_stop().await?;
            return Err(
                eyre!("This service was marked as running but it had actually stopped")
                    .suggestion("You may want to check the logs for errors before removing it")
                    .suggestion("To remove the service, run the command again."),
            );
        }

        match self.service_control.uninstall(&self.service.name()) {
            Ok(()) => {}
            Err(e) => match e {
                ServiceError::ServiceRemovedManually(name) => {
                    // The user has deleted the service definition file, which the service manager
                    // crate treats as an error. We then return our own error type, which allows us
                    // to handle it here and just proceed with removing the service from the
                    // registry.
                    println!("The user appears to have removed the {name} service manually");
                }
                _ => return Err(e.into()),
            },
        }

        if !keep_directories {
            // It's possible the user deleted either of these directories manually.
            // We can just proceed with removing the service from the registry.
            if self.service.data_dir_path().exists() {
                std::fs::remove_dir_all(self.service.data_dir_path())?;
            }
            if self.service.log_dir_path().exists() {
                std::fs::remove_dir_all(self.service.log_dir_path())?;
            }
        }

        self.service.on_remove();

        println!(
            "{} Service {} was removed",
            "✓".green(),
            self.service.name()
        );

        Ok(())
    }

    pub async fn upgrade(&mut self, options: UpgradeOptions) -> Result<UpgradeResult> {
        let current_version = Version::parse(&self.service.version())?;
        if !options.force
            && (current_version == options.target_version
                || options.target_version < current_version)
        {
            return Ok(UpgradeResult::NotRequired);
        }

        self.stop().await?;
        std::fs::copy(options.clone().target_bin_path, self.service.bin_path())?;

        self.service_control.uninstall(&self.service.name())?;
        self.service_control.install(
            self.service
                .build_upgrade_install_context(options.clone())?,
        )?;

        if options.start_service {
            match self.start().await {
                Ok(()) => {}
                Err(e) => {
                    self.service
                        .set_version(&options.target_version.to_string());
                    return Ok(UpgradeResult::UpgradedButNotStarted(
                        current_version.to_string(),
                        options.target_version.to_string(),
                        e.to_string(),
                    ));
                }
            }
        }
        self.service
            .set_version(&options.target_version.to_string());

        match options.force {
            true => Ok(UpgradeResult::Forced(
                current_version.to_string(),
                options.target_version.to_string(),
            )),
            false => Ok(UpgradeResult::Upgraded(
                current_version.to_string(),
                options.target_version.to_string(),
            )),
        }
    }
}

pub async fn status_report(
    node_registry: &mut NodeRegistry,
    service_control: &dyn ServiceControl,
    detailed_view: bool,
    output_json: bool,
    fail: bool,
) -> Result<()> {
    refresh_node_registry(node_registry, service_control, !output_json).await?;

    if output_json {
        let json = serde_json::to_string_pretty(&node_registry.to_status_summary())?;
        println!("{json}");
    } else if detailed_view {
        for node in &node_registry.nodes {
            print_banner(&format!(
                "{} - {}",
                &node.service_name,
                format_status_without_colour(&node.status)
            ));
            println!("Version: {}", node.version);
            println!(
                "Peer ID: {}",
                node.peer_id.map_or("-".to_string(), |p| p.to_string())
            );
            println!("RPC Socket: {}", node.rpc_socket_addr);
            println!("Listen Addresses: {:?}", node.listen_addr);
            println!(
                "PID: {}",
                node.pid.map_or("-".to_string(), |p| p.to_string())
            );
            println!("Data path: {}", node.data_dir_path.to_string_lossy());
            println!("Log path: {}", node.log_dir_path.to_string_lossy());
            println!("Bin path: {}", node.safenode_path.to_string_lossy());
            println!(
                "Connected peers: {}",
                node.connected_peers
                    .as_ref()
                    .map_or("-".to_string(), |p| p.len().to_string())
            );
<<<<<<< HEAD
            let wallet = HotWallet::load_from(&node.data_dir_path)?;
            println!("Reward balance: {}", wallet.balance());
=======
            println!(
                "Reward balance: {}",
                node.reward_balance
                    .map_or("-".to_string(), |b| b.to_string())
            );
>>>>>>> 36ac059e
            println!();
        }

        if let Some(daemon) = &node_registry.daemon {
            print_banner(&format!(
                "{} - {}",
                &daemon.service_name,
                format_status(&daemon.status)
            ));
            println!("Version: {}", daemon.version);
            println!("Bin path: {}", daemon.daemon_path.to_string_lossy());
        }

        if let Some(faucet) = &node_registry.faucet {
            print_banner(&format!(
                "{} - {}",
                &faucet.service_name,
                format_status(&faucet.status)
            ));
            println!("Version: {}", faucet.version);
            println!("Bin path: {}", faucet.faucet_path.to_string_lossy());
            println!("Log path: {}", faucet.log_dir_path.to_string_lossy());
        }
    } else {
        println!(
            "{:<18} {:<52} {:<7} {:>15}",
            "Service Name", "Peer ID", "Status", "Connected Peers"
        );
        let nodes = node_registry
            .nodes
            .iter()
            .filter(|n| n.status != ServiceStatus::Removed)
            .collect::<Vec<&NodeServiceData>>();
        for node in nodes {
            let peer_id = node.peer_id.map_or("-".to_string(), |p| p.to_string());
            let connected_peers = node
                .connected_peers
                .clone()
                .map_or("-".to_string(), |p| p.len().to_string());
            println!(
                "{:<18} {:<52} {:<7} {:>15}",
                node.service_name,
                peer_id,
                format_status(&node.status),
                connected_peers
            );
        }
        if let Some(daemon) = &node_registry.daemon {
            println!(
                "{:<18} {:<52} {:<7} {:>15}",
                daemon.service_name,
                "-",
                format_status(&daemon.status),
                "-"
            );
        }
        if let Some(faucet) = &node_registry.faucet {
            println!(
                "{:<18} {:<52} {:<7} {:>15}",
                faucet.service_name,
                "-",
                format_status(&faucet.status),
                "-"
            );
        }
    }

    if fail
        && node_registry
            .nodes
            .iter()
            .any(|n| n.status != ServiceStatus::Running)
    {
        return Err(eyre!("One or more nodes are not in a running state"));
    }

    Ok(())
}

pub async fn refresh_node_registry(
    node_registry: &mut NodeRegistry,
    service_control: &dyn ServiceControl,
    print_refresh_message: bool,
) -> Result<()> {
    // This message is useful for users, but needs to be suppressed when a JSON output is requested.
    if print_refresh_message {
        println!("Refreshing the node registry...");
    }

    for node in &mut node_registry.nodes {
        // The `status` command can run before a node is started and therefore before its wallet
        // exists.
        match HotWallet::load_from(&node.data_dir_path) {
            Ok(wallet) => node.reward_balance = Some(wallet.balance()),
            Err(_) => node.reward_balance = None,
        }

        let rpc_client = RpcClient::from_socket_addr(node.rpc_socket_addr);
        if let ServiceStatus::Running = node.status {
            if let Some(pid) = node.pid {
                // First we can try the PID we have now. If there is still a process running with
                // that PID, we know the node is still running.
                if service_control.is_service_process_running(pid) {
                    match rpc_client.network_info().await {
                        Ok(info) => {
                            node.connected_peers = Some(info.connected_peers);
                        }
                        Err(_) => {
                            node.connected_peers = None;
                        }
                    }
                } else {
                    // The process with the PID we had has died at some point. However, if the
                    // service has been configured to restart on failures, it's possible that a new
                    // process has been launched and hence we would have a new PID. We can use the
                    // RPC service to try and retrieve it.
                    match rpc_client.node_info().await {
                        Ok(info) => {
                            node.pid = Some(info.pid);
                        }
                        Err(_) => {
                            // Finally, if there was an error communicating with the RPC client, we
                            // can assume that this node is actually stopped.
                            node.status = ServiceStatus::Stopped;
                            node.pid = None;
                        }
                    }
                    match rpc_client.network_info().await {
                        Ok(info) => {
                            node.connected_peers = Some(info.connected_peers);
                        }
                        Err(_) => {
                            node.connected_peers = None;
                        }
                    }
                }
            }
        }
    }
    Ok(())
}

pub fn print_banner(text: &str) {
    let padding = 2;
    let text_width = text.len() + padding * 2;
    let border_chars = 2;
    let total_width = text_width + border_chars;
    let top_bottom = "═".repeat(total_width);

    println!("╔{}╗", top_bottom);
    println!("║ {:^width$} ║", text, width = text_width);
    println!("╚{}╝", top_bottom);
}

fn format_status(status: &ServiceStatus) -> String {
    match status {
        ServiceStatus::Running => "RUNNING".green().to_string(),
        ServiceStatus::Stopped => "STOPPED".red().to_string(),
        ServiceStatus::Added => "ADDED".yellow().to_string(),
        ServiceStatus::Removed => "REMOVED".red().to_string(),
    }
}

fn format_status_without_colour(status: &ServiceStatus) -> String {
    match status {
        ServiceStatus::Running => "RUNNING".to_string(),
        ServiceStatus::Stopped => "STOPPED".to_string(),
        ServiceStatus::Added => "ADDED".to_string(),
        ServiceStatus::Removed => "REMOVED".to_string(),
    }
}

#[cfg(test)]
mod tests {
    use super::*;
    use assert_fs::prelude::*;
    use assert_matches::assert_matches;
    use async_trait::async_trait;
    use libp2p_identity::PeerId;
    use mockall::{mock, predicate::*};
    use predicates::prelude::*;
    use service_manager::ServiceInstallCtx;
    use sn_service_management::{
        error::{Error as ServiceControlError, Result as ServiceControlResult},
        node::{NodeService, NodeServiceData},
        rpc::{NetworkInfo, NodeInfo, RecordAddress, RpcActions},
        UpgradeOptions, UpgradeResult,
    };
    use sn_transfers::NanoTokens;
    use std::{
        net::{IpAddr, Ipv4Addr, SocketAddr},
        path::{Path, PathBuf},
        str::FromStr,
    };

    mock! {
        pub RpcClient {}
        #[async_trait]
        impl RpcActions for RpcClient {
            async fn node_info(&self) -> ServiceControlResult<NodeInfo>;
            async fn network_info(&self) -> ServiceControlResult<NetworkInfo>;
            async fn record_addresses(&self) -> ServiceControlResult<Vec<RecordAddress>>;
            async fn node_restart(&self, delay_millis: u64, retain_peer_id: bool) -> ServiceControlResult<()>;
            async fn node_stop(&self, delay_millis: u64) -> ServiceControlResult<()>;
            async fn node_update(&self, delay_millis: u64) -> ServiceControlResult<()>;
            async fn update_log_level(&self, log_levels: String) -> ServiceControlResult<()>;
        }
    }

    mock! {
        pub ServiceControl {}
        impl ServiceControl for ServiceControl {
            fn create_service_user(&self, username: &str) -> ServiceControlResult<()>;
            fn get_available_port(&self) -> ServiceControlResult<u16>;
            fn install(&self, install_ctx: ServiceInstallCtx) -> ServiceControlResult<()>;
            fn get_process_pid(&self, bin_path: &Path) -> ServiceControlResult<u32>;
            fn is_service_process_running(&self, pid: u32) -> bool;
            fn start(&self, service_name: &str) -> ServiceControlResult<()>;
            fn stop(&self, service_name: &str) -> ServiceControlResult<()>;
            fn uninstall(&self, service_name: &str) -> ServiceControlResult<()>;
            fn wait(&self, delay: u64);
        }
    }

    #[tokio::test]
    async fn start_should_start_a_newly_installed_service() -> Result<()> {
        let mut mock_service_control = MockServiceControl::new();
        let mut mock_rpc_client = MockRpcClient::new();

        mock_service_control
            .expect_start()
            .with(eq("safenode1"))
            .times(1)
            .returning(|_| Ok(()));
        mock_service_control
            .expect_wait()
            .with(eq(3000))
            .times(1)
            .returning(|_| ());
        mock_service_control
            .expect_get_process_pid()
            .with(eq(PathBuf::from(
                "/var/safenode-manager/services/safenode1/safenode",
            )))
            .times(1)
            .returning(|_| Ok(100));
        mock_rpc_client.expect_node_info().times(1).returning(|| {
            Ok(NodeInfo {
                pid: 1000,
                peer_id: PeerId::from_str("12D3KooWS2tpXGGTmg2AHFiDh57yPQnat49YHnyqoggzXZWpqkCR")?,
                data_path: PathBuf::from("/var/safenode-manager/services/safenode1"),
                log_path: PathBuf::from("/var/log/safenode/safenode1"),
                version: "0.98.1".to_string(),
                uptime: std::time::Duration::from_secs(1), // the service was just started
            })
        });
        mock_rpc_client
            .expect_network_info()
            .times(1)
            .returning(|| {
                Ok(NetworkInfo {
                    connected_peers: Vec::new(),
                    listeners: Vec::new(),
                })
            });

        let mut service_data = NodeServiceData {
            connected_peers: None,
            data_dir_path: PathBuf::from("/var/safenode-manager/services/safenode1"),
            genesis: false,
            home_network: false,
            listen_addr: None,
            local: false,
            log_dir_path: PathBuf::from("/var/log/safenode/safenode1"),
            number: 1,
            peer_id: None,
            pid: None,
            reward_balance: Some(NanoTokens::zero()),
            rpc_socket_addr: SocketAddr::new(IpAddr::V4(Ipv4Addr::new(127, 0, 0, 1)), 8081),
            safenode_path: PathBuf::from("/var/safenode-manager/services/safenode1/safenode"),
            service_name: "safenode1".to_string(),
            status: ServiceStatus::Added,
            user: "safe".to_string(),
            version: "0.98.1".to_string(),
        };
        let service = NodeService::new(&mut service_data, Box::new(mock_rpc_client));
        let mut service_manager = ServiceManager::new(
            service,
            Box::new(mock_service_control),
            VerbosityLevel::Normal,
        );

        service_manager.start().await?;

        assert_eq!(service_manager.service.service_data.pid, Some(1000));
        assert_eq!(
            service_manager.service.service_data.peer_id,
            Some(PeerId::from_str(
                "12D3KooWS2tpXGGTmg2AHFiDh57yPQnat49YHnyqoggzXZWpqkCR"
            )?)
        );
        assert_matches!(
            service_manager.service.service_data.status,
            ServiceStatus::Running
        );

        Ok(())
    }

    #[tokio::test]
    async fn start_should_start_a_stopped_service() -> Result<()> {
        let mut mock_service_control = MockServiceControl::new();
        let mut mock_rpc_client = MockRpcClient::new();

        mock_service_control
            .expect_start()
            .with(eq("safenode1"))
            .times(1)
            .returning(|_| Ok(()));
        mock_service_control
            .expect_wait()
            .with(eq(3000))
            .times(1)
            .returning(|_| ());
        mock_service_control
            .expect_get_process_pid()
            .with(eq(PathBuf::from(
                "/var/safenode-manager/services/safenode1/safenode",
            )))
            .times(1)
            .returning(|_| Ok(100));
        mock_rpc_client.expect_node_info().times(1).returning(|| {
            Ok(NodeInfo {
                pid: 1000,
                peer_id: PeerId::from_str("12D3KooWS2tpXGGTmg2AHFiDh57yPQnat49YHnyqoggzXZWpqkCR")?,
                data_path: PathBuf::from("/var/safenode-manager/services/safenode1"),
                log_path: PathBuf::from("/var/log/safenode/safenode1"),
                version: "0.98.1".to_string(),
                uptime: std::time::Duration::from_secs(1), // the service was just started
            })
        });
        mock_rpc_client
            .expect_network_info()
            .times(1)
            .returning(|| {
                Ok(NetworkInfo {
                    connected_peers: Vec::new(),
                    listeners: Vec::new(),
                })
            });

        let mut service_data = NodeServiceData {
            connected_peers: None,
            data_dir_path: PathBuf::from("/var/safenode-manager/services/safenode1"),
            genesis: false,
            home_network: false,
            listen_addr: None,
            local: false,
            log_dir_path: PathBuf::from("/var/log/safenode/safenode1"),
            number: 1,
            peer_id: Some(PeerId::from_str(
                "12D3KooWS2tpXGGTmg2AHFiDh57yPQnat49YHnyqoggzXZWpqkCR",
            )?),
            pid: None,
            reward_balance: Some(NanoTokens::zero()),
            rpc_socket_addr: SocketAddr::new(IpAddr::V4(Ipv4Addr::new(127, 0, 0, 1)), 8081),
            safenode_path: PathBuf::from("/var/safenode-manager/services/safenode1/safenode"),
            service_name: "safenode1".to_string(),
            status: ServiceStatus::Stopped,
            user: "safe".to_string(),
            version: "0.98.1".to_string(),
        };
        let service = NodeService::new(&mut service_data, Box::new(mock_rpc_client));
        let mut service_manager = ServiceManager::new(
            service,
            Box::new(mock_service_control),
            VerbosityLevel::Normal,
        );

        service_manager.start().await?;

        assert_eq!(service_manager.service.service_data.pid, Some(1000));
        assert_eq!(
            service_manager.service.service_data.peer_id,
            Some(PeerId::from_str(
                "12D3KooWS2tpXGGTmg2AHFiDh57yPQnat49YHnyqoggzXZWpqkCR"
            )?)
        );
        assert_matches!(
            service_manager.service.service_data.status,
            ServiceStatus::Running
        );

        Ok(())
    }

    #[tokio::test]
    async fn start_should_not_attempt_to_start_a_running_service() -> Result<()> {
        let mut mock_service_control = MockServiceControl::new();
        let mock_rpc_client = MockRpcClient::new();

        mock_service_control
            .expect_is_service_process_running()
            .with(eq(1000))
            .times(1)
            .returning(|_| true);

        let mut service_data = NodeServiceData {
            connected_peers: None,
            data_dir_path: PathBuf::from("/var/safenode-manager/services/safenode1"),
            genesis: false,
            home_network: false,
            listen_addr: None,
            local: false,
            log_dir_path: PathBuf::from("/var/log/safenode/safenode1"),
            number: 1,
            peer_id: Some(PeerId::from_str(
                "12D3KooWS2tpXGGTmg2AHFiDh57yPQnat49YHnyqoggzXZWpqkCR",
            )?),
            pid: Some(1000),
            reward_balance: Some(NanoTokens::zero()),
            rpc_socket_addr: SocketAddr::new(IpAddr::V4(Ipv4Addr::new(127, 0, 0, 1)), 8081),
            safenode_path: PathBuf::from("/var/safenode-manager/services/safenode1/safenode"),
            service_name: "safenode1".to_string(),
            status: ServiceStatus::Running,
            user: "safe".to_string(),
            version: "0.98.1".to_string(),
        };
        let service = NodeService::new(&mut service_data, Box::new(mock_rpc_client));
        let mut service_manager = ServiceManager::new(
            service,
            Box::new(mock_service_control),
            VerbosityLevel::Normal,
        );

        service_manager.start().await?;

        assert_eq!(service_manager.service.service_data.pid, Some(1000));
        assert_eq!(
            service_manager.service.service_data.peer_id,
            Some(PeerId::from_str(
                "12D3KooWS2tpXGGTmg2AHFiDh57yPQnat49YHnyqoggzXZWpqkCR"
            )?)
        );
        assert_matches!(
            service_manager.service.service_data.status,
            ServiceStatus::Running
        );

        Ok(())
    }

    #[tokio::test]
    async fn start_should_start_a_service_marked_as_running_but_had_since_stopped() -> Result<()> {
        let mut mock_service_control = MockServiceControl::new();
        let mut mock_rpc_client = MockRpcClient::new();

        mock_service_control
            .expect_is_service_process_running()
            .with(eq(1000))
            .times(1)
            .returning(|_| false);
        mock_service_control
            .expect_start()
            .with(eq("safenode1"))
            .times(1)
            .returning(|_| Ok(()));
        mock_service_control
            .expect_wait()
            .with(eq(3000))
            .times(1)
            .returning(|_| ());
        mock_service_control
            .expect_get_process_pid()
            .with(eq(PathBuf::from(
                "/var/safenode-manager/services/safenode1/safenode",
            )))
            .times(1)
            .returning(|_| Ok(100));
        mock_rpc_client.expect_node_info().times(1).returning(|| {
            Ok(NodeInfo {
                pid: 1000,
                peer_id: PeerId::from_str("12D3KooWS2tpXGGTmg2AHFiDh57yPQnat49YHnyqoggzXZWpqkCR")?,
                data_path: PathBuf::from("/var/safenode-manager/services/safenode1"),
                log_path: PathBuf::from("/var/log/safenode/safenode1"),
                version: "0.98.1".to_string(),
                uptime: std::time::Duration::from_secs(1), // the service was just started
            })
        });
        mock_rpc_client
            .expect_network_info()
            .times(1)
            .returning(|| {
                Ok(NetworkInfo {
                    connected_peers: Vec::new(),
                    listeners: Vec::new(),
                })
            });

        let mut service_data = NodeServiceData {
            connected_peers: None,
            data_dir_path: PathBuf::from("/var/safenode-manager/services/safenode1"),
            genesis: false,
            home_network: false,
            listen_addr: None,
            local: false,
            log_dir_path: PathBuf::from("/var/log/safenode/safenode1"),
            number: 1,
            peer_id: Some(PeerId::from_str(
                "12D3KooWS2tpXGGTmg2AHFiDh57yPQnat49YHnyqoggzXZWpqkCR",
            )?),
            pid: Some(1000),
            reward_balance: Some(NanoTokens::zero()),
            rpc_socket_addr: SocketAddr::new(IpAddr::V4(Ipv4Addr::new(127, 0, 0, 1)), 8081),
            safenode_path: PathBuf::from("/var/safenode-manager/services/safenode1/safenode"),
            service_name: "safenode1".to_string(),
            status: ServiceStatus::Running,
            user: "safe".to_string(),
            version: "0.98.1".to_string(),
        };
        let service = NodeService::new(&mut service_data, Box::new(mock_rpc_client));
        let mut service_manager = ServiceManager::new(
            service,
            Box::new(mock_service_control),
            VerbosityLevel::Normal,
        );

        service_manager.start().await?;

        assert_eq!(service_manager.service.service_data.pid, Some(1000));
        assert_eq!(
            service_manager.service.service_data.peer_id,
            Some(PeerId::from_str(
                "12D3KooWS2tpXGGTmg2AHFiDh57yPQnat49YHnyqoggzXZWpqkCR"
            )?)
        );
        assert_matches!(
            service_manager.service.service_data.status,
            ServiceStatus::Running
        );

        Ok(())
    }

    #[tokio::test]
    async fn start_should_return_an_error_if_the_process_was_not_found() -> Result<()> {
        let mut mock_service_control = MockServiceControl::new();

        mock_service_control
            .expect_start()
            .with(eq("safenode1"))
            .times(1)
            .returning(|_| Ok(()));
        mock_service_control
            .expect_wait()
            .with(eq(3000))
            .times(1)
            .returning(|_| ());
        mock_service_control
            .expect_get_process_pid()
            .with(eq(PathBuf::from(
                "/var/safenode-manager/services/safenode1/safenode",
            )))
            .times(1)
            .returning(|_| {
                Err(ServiceControlError::ServiceProcessNotFound(
                    "/var/safenode-manager/services/safenode1/safenode".to_string(),
                ))
            });

        let mut service_data = NodeServiceData {
            connected_peers: None,
            data_dir_path: PathBuf::from("/var/safenode-manager/services/safenode1"),
            genesis: false,
            home_network: false,
            listen_addr: None,
            local: false,
            log_dir_path: PathBuf::from("/var/log/safenode/safenode1"),
            number: 1,
            peer_id: None,
            pid: None,
<<<<<<< HEAD
=======
            reward_balance: Some(NanoTokens::zero()),
>>>>>>> 36ac059e
            rpc_socket_addr: SocketAddr::new(IpAddr::V4(Ipv4Addr::new(127, 0, 0, 1)), 8081),
            safenode_path: PathBuf::from("/var/safenode-manager/services/safenode1/safenode"),
            service_name: "safenode1".to_string(),
            status: ServiceStatus::Added,
            user: "safe".to_string(),
            version: "0.98.1".to_string(),
        };
        let service = NodeService::new(&mut service_data, Box::new(MockRpcClient::new()));
        let mut service_manager = ServiceManager::new(
            service,
            Box::new(mock_service_control),
            VerbosityLevel::Normal,
        );

        let result = service_manager.start().await;
        match result {
            Ok(_) => panic!("This test should have resulted in an error"),
            Err(e) => assert_eq!("The 'safenode1' service has failed to start", e.to_string()),
        }

        Ok(())
    }

    #[tokio::test]
    async fn stop_should_stop_a_running_service() -> Result<()> {
        let mut mock_service_control = MockServiceControl::new();

        mock_service_control
            .expect_stop()
            .with(eq("safenode1"))
            .times(1)
            .returning(|_| Ok(()));
        mock_service_control
            .expect_is_service_process_running()
            .with(eq(1000))
            .times(1)
            .returning(|_| true);

        let mut service_data = NodeServiceData {
            connected_peers: None,
            data_dir_path: PathBuf::from("/var/safenode-manager/services/safenode1"),
            genesis: false,
            home_network: false,
            listen_addr: None,
            local: false,
            log_dir_path: PathBuf::from("/var/log/safenode/safenode1"),
            number: 1,
            peer_id: Some(PeerId::from_str(
                "12D3KooWS2tpXGGTmg2AHFiDh57yPQnat49YHnyqoggzXZWpqkCR",
            )?),
            pid: Some(1000),
            reward_balance: Some(NanoTokens::zero()),
            rpc_socket_addr: SocketAddr::new(IpAddr::V4(Ipv4Addr::new(127, 0, 0, 1)), 8081),
            safenode_path: PathBuf::from("/var/safenode-manager/services/safenode1/safenode"),
            service_name: "safenode1".to_string(),
            status: ServiceStatus::Running,
            user: "safe".to_string(),
            version: "0.98.1".to_string(),
        };
        let service = NodeService::new(&mut service_data, Box::new(MockRpcClient::new()));
        let mut service_manager = ServiceManager::new(
            service,
            Box::new(mock_service_control),
            VerbosityLevel::Normal,
        );

        service_manager.stop().await?;

        assert_eq!(service_manager.service.service_data.pid, None);
        assert_eq!(service_manager.service.service_data.connected_peers, None);
        assert_matches!(
            service_manager.service.service_data.status,
            ServiceStatus::Stopped
        );
        Ok(())
    }

    #[tokio::test]
    async fn stop_should_not_return_error_for_attempt_to_stop_installed_service() -> Result<()> {
        let mut service_data = NodeServiceData {
            connected_peers: None,
            data_dir_path: PathBuf::from("/var/safenode-manager/services/safenode1"),
            genesis: false,
            home_network: false,
            listen_addr: None,
            local: false,
            log_dir_path: PathBuf::from("/var/log/safenode/safenode1"),
            number: 1,
            peer_id: None,
            pid: None,
            reward_balance: Some(NanoTokens::zero()),
            rpc_socket_addr: SocketAddr::new(IpAddr::V4(Ipv4Addr::new(127, 0, 0, 1)), 8081),
            safenode_path: PathBuf::from("/var/safenode-manager/services/safenode1/safenode"),
            service_name: "safenode1".to_string(),
            status: ServiceStatus::Added,
            user: "safe".to_string(),
            version: "0.98.1".to_string(),
        };
        let service = NodeService::new(&mut service_data, Box::new(MockRpcClient::new()));
        let mut service_manager = ServiceManager::new(
            service,
            Box::new(MockServiceControl::new()),
            VerbosityLevel::Normal,
        );

        let result = service_manager.stop().await;

        match result {
            Ok(()) => Ok(()),
            Err(_) => {
                panic!("The stop command should be idempotent and do nothing for an added service");
            }
        }
    }

    #[tokio::test]
    async fn stop_should_return_ok_when_attempting_to_stop_service_that_was_already_stopped(
    ) -> Result<()> {
        let mut service_data = NodeServiceData {
            connected_peers: None,
            data_dir_path: PathBuf::from("/var/safenode-manager/services/safenode1"),
            genesis: false,
            home_network: false,
            listen_addr: None,
            local: false,
            log_dir_path: PathBuf::from("/var/log/safenode/safenode1"),
            number: 1,
            peer_id: Some(PeerId::from_str(
                "12D3KooWS2tpXGGTmg2AHFiDh57yPQnat49YHnyqoggzXZWpqkCR",
            )?),
            pid: None,
            reward_balance: Some(NanoTokens::zero()),
            rpc_socket_addr: SocketAddr::new(IpAddr::V4(Ipv4Addr::new(127, 0, 0, 1)), 8081),
            safenode_path: PathBuf::from("/var/safenode-manager/services/safenode1/safenode"),
            service_name: "safenode1".to_string(),
            status: ServiceStatus::Stopped,
            user: "safe".to_string(),
            version: "0.98.1".to_string(),
        };
        let service = NodeService::new(&mut service_data, Box::new(MockRpcClient::new()));
        let mut service_manager = ServiceManager::new(
            service,
            Box::new(MockServiceControl::new()),
            VerbosityLevel::Normal,
        );

        let result = service_manager.stop().await;

        match result {
            Ok(()) => Ok(()),
            Err(_) => {
                panic!(
                    "The stop command should be idempotent and do nothing for an stopped service"
                );
            }
        }
    }

    #[tokio::test]
    async fn stop_should_return_ok_when_attempting_to_stop_a_removed_service() -> Result<()> {
        let mut service_data = NodeServiceData {
            connected_peers: None,
            data_dir_path: PathBuf::from("/var/safenode-manager/services/safenode1"),
            genesis: false,
            home_network: false,
            listen_addr: None,
            local: false,
            log_dir_path: PathBuf::from("/var/log/safenode/safenode1"),
            number: 1,
            peer_id: None,
            pid: None,
            reward_balance: Some(NanoTokens::zero()),
            rpc_socket_addr: SocketAddr::new(IpAddr::V4(Ipv4Addr::new(127, 0, 0, 1)), 8081),
            safenode_path: PathBuf::from("/var/safenode-manager/services/safenode1/safenode"),
            service_name: "safenode1".to_string(),
            status: ServiceStatus::Removed,
            user: "safe".to_string(),
            version: "0.98.1".to_string(),
        };
        let service = NodeService::new(&mut service_data, Box::new(MockRpcClient::new()));
        let mut service_manager = ServiceManager::new(
            service,
            Box::new(MockServiceControl::new()),
            VerbosityLevel::Normal,
        );

        let result = service_manager.stop().await;

        match result {
            Ok(()) => Ok(()),
            Err(_) => {
                panic!(
                    "The stop command should be idempotent and do nothing for a removed service"
                );
            }
        }
    }

    #[tokio::test]
    async fn upgrade_should_upgrade_a_service_to_a_new_version() -> Result<()> {
        let current_version = "0.1.0";
        let target_version = "0.2.0";

        let tmp_data_dir = assert_fs::TempDir::new()?;
        let current_install_dir = tmp_data_dir.child("safenode_install");
        current_install_dir.create_dir_all()?;

        let current_node_bin = current_install_dir.child("safenode");
        current_node_bin.write_binary(b"fake safenode binary")?;
        let target_node_bin = tmp_data_dir.child("safenode");
        target_node_bin.write_binary(b"fake safenode binary")?;

        let mut mock_service_control = MockServiceControl::new();
        let mut mock_rpc_client = MockRpcClient::new();

        // before binary upgrade
        mock_service_control
            .expect_is_service_process_running()
            .with(eq(1000))
            .times(1)
            .returning(|_| true);
        mock_service_control
            .expect_stop()
            .with(eq("safenode1"))
            .times(1)
            .returning(|_| Ok(()));

        // after binary upgrade
        mock_service_control
            .expect_uninstall()
            .with(eq("safenode1"))
            .times(1)
            .returning(|_| Ok(()));
        mock_service_control
            .expect_install()
            .with(always())
            .times(1)
            .returning(|_| Ok(()));

        // after service restart
        mock_service_control
            .expect_start()
            .with(eq("safenode1"))
            .times(1)
            .returning(|_| Ok(()));
        mock_service_control
            .expect_wait()
            .with(eq(3000))
            .times(1)
            .returning(|_| ());
        mock_service_control
            .expect_get_process_pid()
            .with(eq(current_node_bin.to_path_buf().clone()))
            .times(1)
            .returning(|_| Ok(100));
        mock_rpc_client.expect_node_info().times(1).returning(|| {
            Ok(NodeInfo {
                pid: 2000,
                peer_id: PeerId::from_str("12D3KooWS2tpXGGTmg2AHFiDh57yPQnat49YHnyqoggzXZWpqkCR")?,
                data_path: PathBuf::from("/var/safenode-manager/services/safenode1"),
                log_path: PathBuf::from("/var/log/safenode/safenode1"),
                version: target_version.to_string(),
                uptime: std::time::Duration::from_secs(1), // the service was just started
            })
        });
        mock_rpc_client
            .expect_network_info()
            .times(1)
            .returning(|| {
                Ok(NetworkInfo {
                    connected_peers: Vec::new(),
                    listeners: Vec::new(),
                })
            });

        let mut service_data = NodeServiceData {
            connected_peers: None,
            data_dir_path: PathBuf::from("/var/safenode-manager/services/safenode1"),
            genesis: false,
            home_network: false,
            listen_addr: None,
            local: false,
            log_dir_path: PathBuf::from("/var/log/safenode/safenode1"),
            number: 1,
            peer_id: Some(PeerId::from_str(
                "12D3KooWS2tpXGGTmg2AHFiDh57yPQnat49YHnyqoggzXZWpqkCR",
            )?),
            pid: Some(1000),
            reward_balance: Some(NanoTokens::zero()),
            rpc_socket_addr: SocketAddr::new(IpAddr::V4(Ipv4Addr::new(127, 0, 0, 1)), 8081),
            safenode_path: current_node_bin.to_path_buf(),
            service_name: "safenode1".to_string(),
            status: ServiceStatus::Running,
            user: "safe".to_string(),
            version: current_version.to_string(),
        };
        let service = NodeService::new(&mut service_data, Box::new(mock_rpc_client));
        let mut service_manager = ServiceManager::new(
            service,
            Box::new(mock_service_control),
            VerbosityLevel::Normal,
        );

        let upgrade_result = service_manager
            .upgrade(UpgradeOptions {
                bootstrap_peers: Vec::new(),
                env_variables: None,
                force: false,
                start_service: true,
                target_bin_path: target_node_bin.to_path_buf(),
                target_version: Version::parse(target_version).unwrap(),
            })
            .await?;

        match upgrade_result {
            UpgradeResult::Upgraded(old_version, new_version) => {
                assert_eq!(old_version, current_version);
                assert_eq!(new_version, target_version);
            }
            _ => panic!(
                "Expected UpgradeResult::Upgraded but was {:#?}",
                upgrade_result
            ),
        }

        assert_eq!(service_manager.service.service_data.pid, Some(2000));
        assert_eq!(
            service_manager.service.service_data.peer_id,
            Some(PeerId::from_str(
                "12D3KooWS2tpXGGTmg2AHFiDh57yPQnat49YHnyqoggzXZWpqkCR",
            )?)
        );
        assert_eq!(service_manager.service.service_data.version, target_version);

        Ok(())
    }

    #[tokio::test]
    async fn upgrade_should_not_be_required_if_target_is_less_than_current_version() -> Result<()> {
        let current_version = "0.2.0";
        let target_version = "0.1.0";

        let tmp_data_dir = assert_fs::TempDir::new()?;
        let current_install_dir = tmp_data_dir.child("safenode_install");
        current_install_dir.create_dir_all()?;

        let current_node_bin = current_install_dir.child("safenode");
        current_node_bin.write_binary(b"fake safenode binary")?;
        let target_node_bin = tmp_data_dir.child("safenode");
        target_node_bin.write_binary(b"fake safenode binary")?;

        let mock_service_control = MockServiceControl::new();
        let mock_rpc_client = MockRpcClient::new();

        let mut service_data = NodeServiceData {
            connected_peers: None,
            data_dir_path: PathBuf::from("/var/safenode-manager/services/safenode1"),
            genesis: false,
            home_network: false,
            listen_addr: None,
            local: false,
            log_dir_path: PathBuf::from("/var/log/safenode/safenode1"),
            number: 1,
            peer_id: Some(PeerId::from_str(
                "12D3KooWS2tpXGGTmg2AHFiDh57yPQnat49YHnyqoggzXZWpqkCR",
            )?),
            pid: Some(1000),
            reward_balance: Some(NanoTokens::zero()),
            rpc_socket_addr: SocketAddr::new(IpAddr::V4(Ipv4Addr::new(127, 0, 0, 1)), 8081),
            safenode_path: current_node_bin.to_path_buf(),
            service_name: "safenode1".to_string(),
            status: ServiceStatus::Running,
            user: "safe".to_string(),
            version: current_version.to_string(),
        };
        let service = NodeService::new(&mut service_data, Box::new(mock_rpc_client));
        let mut service_manager = ServiceManager::new(
            service,
            Box::new(mock_service_control),
            VerbosityLevel::Normal,
        );

        let upgrade_result = service_manager
            .upgrade(UpgradeOptions {
                bootstrap_peers: Vec::new(),
                env_variables: None,
                force: false,
                start_service: true,
                target_bin_path: target_node_bin.to_path_buf(),
                target_version: Version::parse(target_version).unwrap(),
            })
            .await?;

        assert_matches!(upgrade_result, UpgradeResult::NotRequired);

        Ok(())
    }

    #[tokio::test]
    async fn upgrade_should_downgrade_to_a_previous_version_if_force_is_used() -> Result<()> {
        let current_version = "0.1.0";
        let target_version = "0.2.0";

        let tmp_data_dir = assert_fs::TempDir::new()?;
        let current_install_dir = tmp_data_dir.child("safenode_install");
        current_install_dir.create_dir_all()?;

        let current_node_bin = current_install_dir.child("safenode");
        current_node_bin.write_binary(b"fake safenode binary")?;
        let target_node_bin = tmp_data_dir.child("safenode");
        target_node_bin.write_binary(b"fake safenode binary")?;

        let mut mock_service_control = MockServiceControl::new();
        let mut mock_rpc_client = MockRpcClient::new();

        // before binary upgrade
        mock_service_control
            .expect_is_service_process_running()
            .with(eq(1000))
            .times(1)
            .returning(|_| true);
        mock_service_control
            .expect_stop()
            .with(eq("safenode1"))
            .times(1)
            .returning(|_| Ok(()));

        // after binary upgrade
        mock_service_control
            .expect_uninstall()
            .with(eq("safenode1"))
            .times(1)
            .returning(|_| Ok(()));
        mock_service_control
            .expect_install()
            .with(always())
            .times(1)
            .returning(|_| Ok(()));

        // after service restart
        mock_service_control
            .expect_start()
            .with(eq("safenode1"))
            .times(1)
            .returning(|_| Ok(()));
        mock_service_control
            .expect_wait()
            .with(eq(3000))
            .times(1)
            .returning(|_| ());
        mock_service_control
            .expect_get_process_pid()
            .with(eq(current_node_bin.to_path_buf().clone()))
            .times(1)
            .returning(|_| Ok(100));
        mock_rpc_client.expect_node_info().times(1).returning(|| {
            Ok(NodeInfo {
                pid: 2000,
                peer_id: PeerId::from_str("12D3KooWS2tpXGGTmg2AHFiDh57yPQnat49YHnyqoggzXZWpqkCR")?,
                data_path: PathBuf::from("/var/safenode-manager/services/safenode1"),
                log_path: PathBuf::from("/var/log/safenode/safenode1"),
                version: target_version.to_string(),
                uptime: std::time::Duration::from_secs(1), // the service was just started
            })
        });
        mock_rpc_client
            .expect_network_info()
            .times(1)
            .returning(|| {
                Ok(NetworkInfo {
                    connected_peers: Vec::new(),
                    listeners: Vec::new(),
                })
            });

        let mut service_data = NodeServiceData {
            connected_peers: None,
            data_dir_path: PathBuf::from("/var/safenode-manager/services/safenode1"),
            genesis: false,
            home_network: false,
            listen_addr: None,
            local: false,
            log_dir_path: PathBuf::from("/var/log/safenode/safenode1"),
            number: 1,
            peer_id: Some(PeerId::from_str(
                "12D3KooWS2tpXGGTmg2AHFiDh57yPQnat49YHnyqoggzXZWpqkCR",
            )?),
            pid: Some(1000),
            reward_balance: Some(NanoTokens::zero()),
            rpc_socket_addr: SocketAddr::new(IpAddr::V4(Ipv4Addr::new(127, 0, 0, 1)), 8081),
            safenode_path: current_node_bin.to_path_buf(),
            service_name: "safenode1".to_string(),
            status: ServiceStatus::Running,
            user: "safe".to_string(),
            version: current_version.to_string(),
        };
        let service = NodeService::new(&mut service_data, Box::new(mock_rpc_client));
        let mut service_manager = ServiceManager::new(
            service,
            Box::new(mock_service_control),
            VerbosityLevel::Normal,
        );

        let upgrade_result = service_manager
            .upgrade(UpgradeOptions {
                bootstrap_peers: Vec::new(),
                env_variables: None,
                force: true,
                start_service: true,
                target_bin_path: target_node_bin.to_path_buf(),
                target_version: Version::parse(target_version).unwrap(),
            })
            .await?;

        match upgrade_result {
            UpgradeResult::Forced(old_version, new_version) => {
                assert_eq!(old_version, current_version);
                assert_eq!(new_version, target_version);
            }
            _ => panic!(
                "Expected UpgradeResult::Forced but was {:#?}",
                upgrade_result
            ),
        }

        assert_eq!(service_manager.service.service_data.pid, Some(2000));
        assert_eq!(
            service_manager.service.service_data.peer_id,
            Some(PeerId::from_str(
                "12D3KooWS2tpXGGTmg2AHFiDh57yPQnat49YHnyqoggzXZWpqkCR",
            )?)
        );
        assert_eq!(service_manager.service.service_data.version, target_version);

        Ok(())
    }

    #[tokio::test]
    async fn upgrade_should_upgrade_and_not_start_the_service() -> Result<()> {
        let current_version = "0.1.0";
        let target_version = "0.2.0";

        let tmp_data_dir = assert_fs::TempDir::new()?;
        let current_install_dir = tmp_data_dir.child("safenode_install");
        current_install_dir.create_dir_all()?;

        let current_node_bin = current_install_dir.child("safenode");
        current_node_bin.write_binary(b"fake safenode binary")?;
        let target_node_bin = tmp_data_dir.child("safenode");
        target_node_bin.write_binary(b"fake safenode binary")?;

        let mut mock_service_control = MockServiceControl::new();
        let mut mock_rpc_client = MockRpcClient::new();

        // before binary upgrade
        mock_service_control
            .expect_is_service_process_running()
            .with(eq(1000))
            .times(1)
            .returning(|_| true);
        mock_service_control
            .expect_stop()
            .with(eq("safenode1"))
            .times(1)
            .returning(|_| Ok(()));

        // after binary upgrade
        mock_service_control
            .expect_uninstall()
            .with(eq("safenode1"))
            .times(1)
            .returning(|_| Ok(()));
        mock_service_control
            .expect_install()
            .with(always())
            .times(1)
            .returning(|_| Ok(()));

        // after service restart
        mock_service_control
            .expect_start()
            .with(eq("safenode1"))
            .times(0)
            .returning(|_| Ok(()));
        mock_service_control
            .expect_wait()
            .with(eq(3000))
            .times(0)
            .returning(|_| ());
        mock_rpc_client.expect_node_info().times(0).returning(|| {
            Ok(NodeInfo {
                pid: 2000,
                peer_id: PeerId::from_str("12D3KooWS2tpXGGTmg2AHFiDh57yPQnat49YHnyqoggzXZWpqkCR")?,
                data_path: PathBuf::from("/var/safenode-manager/services/safenode1"),
                log_path: PathBuf::from("/var/log/safenode/safenode1"),
                version: target_version.to_string(),
                uptime: std::time::Duration::from_secs(1), // the service was just started
            })
        });
        mock_rpc_client
            .expect_network_info()
            .times(0)
            .returning(|| {
                Ok(NetworkInfo {
                    connected_peers: Vec::new(),
                    listeners: Vec::new(),
                })
            });

        let mut service_data = NodeServiceData {
            connected_peers: None,
            data_dir_path: PathBuf::from("/var/safenode-manager/services/safenode1"),
            genesis: false,
            home_network: false,
            listen_addr: None,
            local: false,
            log_dir_path: PathBuf::from("/var/log/safenode/safenode1"),
            number: 1,
            peer_id: Some(PeerId::from_str(
                "12D3KooWS2tpXGGTmg2AHFiDh57yPQnat49YHnyqoggzXZWpqkCR",
            )?),
            pid: Some(1000),
            reward_balance: Some(NanoTokens::zero()),
            rpc_socket_addr: SocketAddr::new(IpAddr::V4(Ipv4Addr::new(127, 0, 0, 1)), 8081),
            safenode_path: current_node_bin.to_path_buf(),
            service_name: "safenode1".to_string(),
            status: ServiceStatus::Running,
            user: "safe".to_string(),
            version: current_version.to_string(),
        };
        let service = NodeService::new(&mut service_data, Box::new(mock_rpc_client));
        let mut service_manager = ServiceManager::new(
            service,
            Box::new(mock_service_control),
            VerbosityLevel::Normal,
        );

        let upgrade_result = service_manager
            .upgrade(UpgradeOptions {
                bootstrap_peers: Vec::new(),
                env_variables: None,
                force: false,
                start_service: false,
                target_bin_path: target_node_bin.to_path_buf(),
                target_version: Version::parse(target_version).unwrap(),
            })
            .await?;

        match upgrade_result {
            UpgradeResult::Upgraded(old_version, new_version) => {
                assert_eq!(old_version, current_version);
                assert_eq!(new_version, target_version);
            }
            _ => panic!(
                "Expected UpgradeResult::Upgraded but was {:#?}",
                upgrade_result
            ),
        }

        assert_eq!(service_manager.service.service_data.pid, None);
        assert_eq!(
            service_manager.service.service_data.peer_id,
            Some(PeerId::from_str(
                "12D3KooWS2tpXGGTmg2AHFiDh57yPQnat49YHnyqoggzXZWpqkCR",
            )?)
        );
        assert_eq!(service_manager.service.service_data.version, target_version);
        assert_matches!(
            service_manager.service.service_data.status,
            ServiceStatus::Stopped
        );

        Ok(())
    }

    #[tokio::test]
    async fn upgrade_should_return_upgraded_but_not_started_if_service_did_not_start() -> Result<()>
    {
        let current_version = "0.1.0";
        let target_version = "0.2.0";

        let tmp_data_dir = assert_fs::TempDir::new()?;
        let current_install_dir = tmp_data_dir.child("safenode_install");
        current_install_dir.create_dir_all()?;

        let current_node_bin = current_install_dir.child("safenode");
        current_node_bin.write_binary(b"fake safenode binary")?;
        let target_node_bin = tmp_data_dir.child("safenode");
        target_node_bin.write_binary(b"fake safenode binary")?;

        let current_node_bin_str = current_node_bin.to_path_buf().to_string_lossy().to_string();

        let mut mock_service_control = MockServiceControl::new();

        // before binary upgrade
        mock_service_control
            .expect_is_service_process_running()
            .with(eq(1000))
            .times(1)
            .returning(|_| true);
        mock_service_control
            .expect_stop()
            .with(eq("safenode1"))
            .times(1)
            .returning(|_| Ok(()));

        // after binary upgrade
        mock_service_control
            .expect_uninstall()
            .with(eq("safenode1"))
            .times(1)
            .returning(|_| Ok(()));
        mock_service_control
            .expect_install()
            .with(always())
            .times(1)
            .returning(|_| Ok(()));

        // after service restart
        mock_service_control
            .expect_start()
            .with(eq("safenode1"))
            .times(1)
            .returning(|_| Ok(()));
        mock_service_control
            .expect_wait()
            .with(eq(3000))
            .times(1)
            .returning(|_| ());
        mock_service_control
            .expect_get_process_pid()
            .with(eq(current_node_bin.to_path_buf().clone()))
            .times(1)
            .returning(move |_| {
                Err(ServiceControlError::ServiceProcessNotFound(
                    current_node_bin_str.clone(),
                ))
            });

        let mut service_data = NodeServiceData {
            connected_peers: None,
            data_dir_path: PathBuf::from("/var/safenode-manager/services/safenode1"),
            genesis: false,
            home_network: false,
            listen_addr: None,
            local: false,
            log_dir_path: PathBuf::from("/var/log/safenode/safenode1"),
            number: 1,
            peer_id: Some(PeerId::from_str(
                "12D3KooWS2tpXGGTmg2AHFiDh57yPQnat49YHnyqoggzXZWpqkCR",
            )?),
            pid: Some(1000),
<<<<<<< HEAD
=======
            reward_balance: Some(NanoTokens::zero()),
>>>>>>> 36ac059e
            rpc_socket_addr: SocketAddr::new(IpAddr::V4(Ipv4Addr::new(127, 0, 0, 1)), 8081),
            safenode_path: current_node_bin.to_path_buf(),
            service_name: "safenode1".to_string(),
            status: ServiceStatus::Running,
            user: "safe".to_string(),
            version: current_version.to_string(),
        };
        let service = NodeService::new(&mut service_data, Box::new(MockRpcClient::new()));
        let mut service_manager = ServiceManager::new(
            service,
            Box::new(mock_service_control),
            VerbosityLevel::Normal,
        );

        let upgrade_result = service_manager
            .upgrade(UpgradeOptions {
                bootstrap_peers: Vec::new(),
                env_variables: None,
                force: false,
                start_service: true,
                target_bin_path: target_node_bin.to_path_buf(),
                target_version: Version::parse(target_version).unwrap(),
            })
            .await?;

        match upgrade_result {
            UpgradeResult::UpgradedButNotStarted(old_version, new_version, _) => {
                assert_eq!(old_version, current_version);
                assert_eq!(new_version, target_version);
            }
            _ => panic!(
                "Expected UpgradeResult::UpgradedButNotStarted but was {:#?}",
                upgrade_result
            ),
        }

        Ok(())
    }

    #[tokio::test]
    async fn remove_should_remove_an_added_node() -> Result<()> {
        let temp_dir = assert_fs::TempDir::new()?;
        let log_dir = temp_dir.child("safenode1-logs");
        log_dir.create_dir_all()?;
        let data_dir = temp_dir.child("safenode1-data");
        data_dir.create_dir_all()?;
        let safenode_bin = data_dir.child("safenode");
        safenode_bin.write_binary(b"fake safenode binary")?;

        let mut mock_service_control = MockServiceControl::new();
        mock_service_control
            .expect_uninstall()
            .with(eq("safenode1"))
            .times(1)
            .returning(|_| Ok(()));

        let mut service_data = NodeServiceData {
            connected_peers: None,
            data_dir_path: data_dir.to_path_buf(),
            genesis: false,
            home_network: false,
            listen_addr: None,
            local: false,
            log_dir_path: log_dir.to_path_buf(),
            number: 1,
            pid: None,
            peer_id: None,
<<<<<<< HEAD
=======
            reward_balance: Some(NanoTokens::zero()),
>>>>>>> 36ac059e
            rpc_socket_addr: SocketAddr::new(IpAddr::V4(Ipv4Addr::new(127, 0, 0, 1)), 8081),
            safenode_path: safenode_bin.to_path_buf(),
            status: ServiceStatus::Stopped,
            service_name: "safenode1".to_string(),
            version: "0.98.1".to_string(),
            user: "safe".to_string(),
        };
        let service = NodeService::new(&mut service_data, Box::new(MockRpcClient::new()));
        let mut service_manager = ServiceManager::new(
            service,
            Box::new(mock_service_control),
            VerbosityLevel::Normal,
        );

        service_manager.remove(false).await?;

        assert_matches!(
            service_manager.service.service_data.status,
            ServiceStatus::Removed
        );
        log_dir.assert(predicate::path::missing());
        data_dir.assert(predicate::path::missing());

        Ok(())
    }

    #[tokio::test]
    async fn remove_should_return_an_error_if_attempting_to_remove_a_running_node() -> Result<()> {
        let mut mock_service_control = MockServiceControl::new();
        mock_service_control
            .expect_is_service_process_running()
            .with(eq(1000))
            .times(1)
            .returning(|_| true);

        let mut service_data = NodeServiceData {
            connected_peers: None,
            data_dir_path: PathBuf::from("/var/safenode-manager/services/safenode1"),
            genesis: false,
            home_network: false,
            listen_addr: None,
            local: false,
            log_dir_path: PathBuf::from("/var/log/safenode/safenode1"),
            number: 1,
            pid: Some(1000),
            peer_id: Some(PeerId::from_str(
                "12D3KooWS2tpXGGTmg2AHFiDh57yPQnat49YHnyqoggzXZWpqkCR",
            )?),
<<<<<<< HEAD
=======
            reward_balance: Some(NanoTokens::zero()),
>>>>>>> 36ac059e
            rpc_socket_addr: SocketAddr::new(IpAddr::V4(Ipv4Addr::new(127, 0, 0, 1)), 8081),
            safenode_path: PathBuf::from("/var/safenode-manager/services/safenode1/safenode"),
            service_name: "safenode1".to_string(),
            status: ServiceStatus::Running,
            user: "safe".to_string(),
            version: "0.98.1".to_string(),
        };
        let service = NodeService::new(&mut service_data, Box::new(MockRpcClient::new()));
        let mut service_manager = ServiceManager::new(
            service,
            Box::new(mock_service_control),
            VerbosityLevel::Normal,
        );

        let result = service_manager.remove(false).await;
        match result {
            Ok(_) => panic!("This test should result in an error"),
            Err(e) => assert_eq!("A running service cannot be removed", e.to_string()),
        }

        Ok(())
    }

    #[tokio::test]
    async fn remove_should_return_an_error_for_a_node_that_was_marked_running_but_was_not_actually_running(
    ) -> Result<()> {
        let temp_dir = assert_fs::TempDir::new()?;
        let log_dir = temp_dir.child("safenode1-logs");
        log_dir.create_dir_all()?;
        let data_dir = temp_dir.child("safenode1-data");
        data_dir.create_dir_all()?;
        let safenode_bin = data_dir.child("safenode");
        safenode_bin.write_binary(b"fake safenode binary")?;

        let mut mock_service_control = MockServiceControl::new();
        mock_service_control
            .expect_is_service_process_running()
            .with(eq(1000))
            .times(1)
            .returning(|_| false);

        let mut service_data = NodeServiceData {
            connected_peers: None,
            data_dir_path: PathBuf::from("/var/safenode-manager/services/safenode1"),
            genesis: false,
            home_network: false,
            listen_addr: None,
            local: false,
            log_dir_path: PathBuf::from("/var/log/safenode/safenode1"),
            number: 1,
<<<<<<< HEAD
            rpc_socket_addr: SocketAddr::new(IpAddr::V4(Ipv4Addr::new(127, 0, 0, 1)), 8081),
            safenode_path: PathBuf::from("/var/safenode-manager/services/safenode1/safenode"),
            service_name: "safenode1".to_string(),
            status: ServiceStatus::Running,
=======
>>>>>>> 36ac059e
            pid: Some(1000),
            peer_id: Some(PeerId::from_str(
                "12D3KooWS2tpXGGTmg2AHFiDh57yPQnat49YHnyqoggzXZWpqkCR",
            )?),
<<<<<<< HEAD
=======
            reward_balance: Some(NanoTokens::zero()),
            rpc_socket_addr: SocketAddr::new(IpAddr::V4(Ipv4Addr::new(127, 0, 0, 1)), 8081),
            safenode_path: PathBuf::from("/var/safenode-manager/services/safenode1/safenode"),
            service_name: "safenode1".to_string(),
            status: ServiceStatus::Running,
>>>>>>> 36ac059e
            user: "safe".to_string(),
            version: "0.98.1".to_string(),
        };
        let service = NodeService::new(&mut service_data, Box::new(MockRpcClient::new()));
        let mut service_manager = ServiceManager::new(
            service,
            Box::new(mock_service_control),
            VerbosityLevel::Normal,
        );

        let result = service_manager.remove(false).await;
        match result {
            Ok(_) => panic!("This test should result in an error"),
            Err(e) => assert_eq!(
                "This service was marked as running but it had actually stopped",
                e.to_string()
            ),
        }

        Ok(())
    }

    #[tokio::test]
    async fn remove_should_remove_an_added_node_and_keep_directories() -> Result<()> {
        let temp_dir = assert_fs::TempDir::new()?;
        let log_dir = temp_dir.child("safenode1-logs");
        log_dir.create_dir_all()?;
        let data_dir = temp_dir.child("safenode1-data");
        data_dir.create_dir_all()?;
        let safenode_bin = data_dir.child("safenode");
        safenode_bin.write_binary(b"fake safenode binary")?;

        let mut mock_service_control = MockServiceControl::new();
        mock_service_control
            .expect_uninstall()
            .with(eq("safenode1"))
            .times(1)
            .returning(|_| Ok(()));

        let mut service_data = NodeServiceData {
            connected_peers: None,
            data_dir_path: data_dir.to_path_buf(),
            genesis: false,
            home_network: false,
            listen_addr: None,
            local: false,
            log_dir_path: log_dir.to_path_buf(),
            number: 1,
            pid: None,
            peer_id: None,
<<<<<<< HEAD
=======
            reward_balance: Some(NanoTokens::zero()),
>>>>>>> 36ac059e
            rpc_socket_addr: SocketAddr::new(IpAddr::V4(Ipv4Addr::new(127, 0, 0, 1)), 8081),
            safenode_path: safenode_bin.to_path_buf(),
            service_name: "safenode1".to_string(),
            status: ServiceStatus::Stopped,
            user: "safe".to_string(),
            version: "0.98.1".to_string(),
        };
        let service = NodeService::new(&mut service_data, Box::new(MockRpcClient::new()));
        let mut service_manager = ServiceManager::new(
            service,
            Box::new(mock_service_control),
            VerbosityLevel::Normal,
        );

        service_manager.remove(true).await?;

        assert_matches!(
            service_manager.service.service_data.status,
            ServiceStatus::Removed
        );
        log_dir.assert(predicate::path::is_dir());
        data_dir.assert(predicate::path::is_dir());

        Ok(())
    }
}<|MERGE_RESOLUTION|>--- conflicted
+++ resolved
@@ -332,16 +332,11 @@
                     .as_ref()
                     .map_or("-".to_string(), |p| p.len().to_string())
             );
-<<<<<<< HEAD
-            let wallet = HotWallet::load_from(&node.data_dir_path)?;
-            println!("Reward balance: {}", wallet.balance());
-=======
             println!(
                 "Reward balance: {}",
                 node.reward_balance
                     .map_or("-".to_string(), |b| b.to_string())
             );
->>>>>>> 36ac059e
             println!();
         }
 
@@ -923,10 +918,7 @@
             number: 1,
             peer_id: None,
             pid: None,
-<<<<<<< HEAD
-=======
             reward_balance: Some(NanoTokens::zero()),
->>>>>>> 36ac059e
             rpc_socket_addr: SocketAddr::new(IpAddr::V4(Ipv4Addr::new(127, 0, 0, 1)), 8081),
             safenode_path: PathBuf::from("/var/safenode-manager/services/safenode1/safenode"),
             service_name: "safenode1".to_string(),
@@ -1679,10 +1671,7 @@
                 "12D3KooWS2tpXGGTmg2AHFiDh57yPQnat49YHnyqoggzXZWpqkCR",
             )?),
             pid: Some(1000),
-<<<<<<< HEAD
-=======
             reward_balance: Some(NanoTokens::zero()),
->>>>>>> 36ac059e
             rpc_socket_addr: SocketAddr::new(IpAddr::V4(Ipv4Addr::new(127, 0, 0, 1)), 8081),
             safenode_path: current_node_bin.to_path_buf(),
             service_name: "safenode1".to_string(),
@@ -1750,10 +1739,7 @@
             number: 1,
             pid: None,
             peer_id: None,
-<<<<<<< HEAD
-=======
             reward_balance: Some(NanoTokens::zero()),
->>>>>>> 36ac059e
             rpc_socket_addr: SocketAddr::new(IpAddr::V4(Ipv4Addr::new(127, 0, 0, 1)), 8081),
             safenode_path: safenode_bin.to_path_buf(),
             status: ServiceStatus::Stopped,
@@ -1802,10 +1788,7 @@
             peer_id: Some(PeerId::from_str(
                 "12D3KooWS2tpXGGTmg2AHFiDh57yPQnat49YHnyqoggzXZWpqkCR",
             )?),
-<<<<<<< HEAD
-=======
             reward_balance: Some(NanoTokens::zero()),
->>>>>>> 36ac059e
             rpc_socket_addr: SocketAddr::new(IpAddr::V4(Ipv4Addr::new(127, 0, 0, 1)), 8081),
             safenode_path: PathBuf::from("/var/safenode-manager/services/safenode1/safenode"),
             service_name: "safenode1".to_string(),
@@ -1856,25 +1839,15 @@
             local: false,
             log_dir_path: PathBuf::from("/var/log/safenode/safenode1"),
             number: 1,
-<<<<<<< HEAD
-            rpc_socket_addr: SocketAddr::new(IpAddr::V4(Ipv4Addr::new(127, 0, 0, 1)), 8081),
-            safenode_path: PathBuf::from("/var/safenode-manager/services/safenode1/safenode"),
-            service_name: "safenode1".to_string(),
-            status: ServiceStatus::Running,
-=======
->>>>>>> 36ac059e
             pid: Some(1000),
             peer_id: Some(PeerId::from_str(
                 "12D3KooWS2tpXGGTmg2AHFiDh57yPQnat49YHnyqoggzXZWpqkCR",
             )?),
-<<<<<<< HEAD
-=======
             reward_balance: Some(NanoTokens::zero()),
             rpc_socket_addr: SocketAddr::new(IpAddr::V4(Ipv4Addr::new(127, 0, 0, 1)), 8081),
             safenode_path: PathBuf::from("/var/safenode-manager/services/safenode1/safenode"),
             service_name: "safenode1".to_string(),
             status: ServiceStatus::Running,
->>>>>>> 36ac059e
             user: "safe".to_string(),
             version: "0.98.1".to_string(),
         };
@@ -1925,10 +1898,7 @@
             number: 1,
             pid: None,
             peer_id: None,
-<<<<<<< HEAD
-=======
             reward_balance: Some(NanoTokens::zero()),
->>>>>>> 36ac059e
             rpc_socket_addr: SocketAddr::new(IpAddr::V4(Ipv4Addr::new(127, 0, 0, 1)), 8081),
             safenode_path: safenode_bin.to_path_buf(),
             service_name: "safenode1".to_string(),
