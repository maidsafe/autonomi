// Copyright (C) 2024 MaidSafe.net limited.
//
// This SAFE Network Software is licensed to you under The General Public License (GPL), version 3.
// Unless required by applicable law or agreed to in writing, the SAFE Network Software distributed
// under the GPL Licence is distributed on an "AS IS" BASIS, WITHOUT WARRANTIES OR CONDITIONS OF ANY
// KIND, either express or implied. Please review the Licences for the specific language governing
// permissions and limitations relating to use of the SAFE Network Software.

use crate::{
    add_services::config::InstallNodeServiceCtxBuilder, config::create_owned_dir, ServiceManager,
    VerbosityLevel,
};
use color_eyre::{
    eyre::{eyre, OptionExt},
    Result,
};
use libp2p::PeerId;
use sn_service_management::{
    control::{ServiceControl, ServiceController},
    rpc::RpcClient,
    NodeRegistry, NodeService, NodeServiceData, ServiceStatus,
};

pub async fn restart_node_service(
    node_registry: &mut NodeRegistry,
    peer_id: PeerId,
    retain_peer_id: bool,
) -> Result<()> {
    let nodes_len = node_registry.nodes.len();
    let current_node_mut = node_registry
        .nodes
        .iter_mut()
        .find(|node| node.peer_id.is_some_and(|id| id == peer_id))
        .ok_or_eyre(format!("Could not find the provided PeerId: {peer_id:?}"))?;
    let current_node_clone = current_node_mut.clone();

    let rpc_client = RpcClient::from_socket_addr(current_node_mut.rpc_socket_addr);
    let service = NodeService::new(current_node_mut, Box::new(rpc_client));
    let mut service_manager = ServiceManager::new(
        service,
        Box::new(ServiceController {}),
        VerbosityLevel::Normal,
    );
    service_manager.stop().await?;

    let service_control = ServiceController {};
    if retain_peer_id {
        // reuse the same port and root dir to retain peer id.
        service_control
            .uninstall(&current_node_clone.service_name)
            .map_err(|err| {
                eyre!(
                    "Error while uninstalling node {:?} with: {err:?}",
                    current_node_clone.service_name
                )
            })?;
        let install_ctx = InstallNodeServiceCtxBuilder {
            bootstrap_peers: node_registry.bootstrap_peers.clone(),
            data_dir_path: current_node_clone.data_dir_path.clone(),
            env_variables: node_registry.environment_variables.clone(),
            genesis: current_node_clone.genesis,
            home_network: current_node_clone.home_network,
            local: current_node_clone.local,
            log_dir_path: current_node_clone.log_dir_path.clone(),
            metrics_port: None,
            name: current_node_clone.service_name.clone(),
            node_port: current_node_clone.get_safenode_port(),
            rpc_socket_addr: current_node_clone.rpc_socket_addr,
            safenode_path: current_node_clone.safenode_path.clone(),
            service_user: current_node_clone.user.clone(),
        }
        .build()?;
        service_control.install(install_ctx).map_err(|err| {
            eyre!(
                "Error while installing node {:?} with: {err:?}",
                current_node_clone.service_name
            )
        })?;
        service_manager.start().await?;
    } else {
        // else start a new node instance.
        let new_node_number = nodes_len + 1;
        let new_service_name = format!("safenode{new_node_number}");

        // modify the paths & copy safenode binary
        // example path "log_dir_path":"/var/log/safenode/safenode18"
        let log_dir_path = {
            let mut log_dir_path = current_node_clone.log_dir_path.clone();
            log_dir_path.pop();
            log_dir_path.join(&new_service_name)
        };
        // example path "data_dir_path":"/var/safenode-manager/services/safenode18"
        let data_dir_path = {
            let mut data_dir_path = current_node_clone.data_dir_path.clone();
            data_dir_path.pop();
            data_dir_path.join(&new_service_name)
        };
        create_owned_dir(log_dir_path.clone(), &current_node_clone.user).map_err(|err| {
            eyre!(
                "Error while creating owned dir for {:?}: {err:?}",
                current_node_clone.user
            )
        })?;
        create_owned_dir(data_dir_path.clone(), &current_node_clone.user).map_err(|err| {
            eyre!(
                "Error while creating owned dir for {:?}: {err:?}",
                current_node_clone.user
            )
        })?;
        // example path "safenode_path":"/var/safenode-manager/services/safenode18/safenode"
        let safenode_path = {
            let mut safenode_path = current_node_clone.safenode_path.clone();
            let safenode_file_name = safenode_path
                .file_name()
                .ok_or_eyre("Could not get filename from the current node's safenode path")?
                .to_string_lossy()
                .to_string();
            safenode_path.pop();
            safenode_path.pop();

            let safenode_path = safenode_path.join(&new_service_name);
            create_owned_dir(data_dir_path.clone(), &current_node_clone.user).map_err(|err| {
                eyre!(
                    "Error while creating owned dir for {:?}: {err:?}",
                    current_node_clone.user
                )
            })?;
            let safenode_path = safenode_path.join(safenode_file_name);

            std::fs::copy(&current_node_clone.safenode_path, &safenode_path).map_err(|err| {
                eyre!(
                    "Failed to copy safenode bin from {:?} to {safenode_path:?} with err: {err}",
                    current_node_clone.safenode_path
                )
            })?;
            safenode_path
        };

        let install_ctx = InstallNodeServiceCtxBuilder {
            bootstrap_peers: node_registry.bootstrap_peers.clone(),
            data_dir_path: data_dir_path.clone(),
            env_variables: node_registry.environment_variables.clone(),
            genesis: current_node_clone.genesis,
            home_network: current_node_clone.home_network,
            local: current_node_clone.local,
            log_dir_path: log_dir_path.clone(),
            name: new_service_name.clone(),
            metrics_port: None,
            node_port: None,
            rpc_socket_addr: current_node_clone.rpc_socket_addr,
            safenode_path: safenode_path.clone(),
            service_user: current_node_clone.user.clone(),
        }
        .build()?;
        service_control.install(install_ctx).map_err(|err| {
            eyre!("Error while installing node {new_service_name:?} with: {err:?}",)
        })?;

        let mut node = NodeServiceData {
            connected_peers: None,
            data_dir_path,
            genesis: current_node_clone.genesis,
            home_network: current_node_clone.home_network,
            listen_addr: None,
            local: current_node_clone.local,
            log_dir_path,
            number: new_node_number as u16,
            peer_id: None,
            pid: None,
<<<<<<< HEAD
=======
            reward_balance: current_node_clone.reward_balance,
>>>>>>> 36ac059e
            rpc_socket_addr: current_node_clone.rpc_socket_addr,
            safenode_path,
            service_name: new_service_name.clone(),
            status: ServiceStatus::Added,
            user: current_node_clone.user.clone(),
            version: current_node_clone.version.clone(),
        };

        let rpc_client = RpcClient::from_socket_addr(node.rpc_socket_addr);
        let service = NodeService::new(&mut node, Box::new(rpc_client));
        let mut service_manager = ServiceManager::new(
            service,
            Box::new(ServiceController {}),
            VerbosityLevel::Normal,
        );
        service_manager.start().await?;
        node_registry
            .nodes
            .push(service_manager.service.service_data.clone());
    };

    Ok(())
}<|MERGE_RESOLUTION|>--- conflicted
+++ resolved
@@ -167,10 +167,7 @@
             number: new_node_number as u16,
             peer_id: None,
             pid: None,
-<<<<<<< HEAD
-=======
             reward_balance: current_node_clone.reward_balance,
->>>>>>> 36ac059e
             rpc_socket_addr: current_node_clone.rpc_socket_addr,
             safenode_path,
             service_name: new_service_name.clone(),
