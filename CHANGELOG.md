# Changelog

All notable changes to this project will be documented in this file.

The format is based on [Keep a Changelog](https://keepachangelog.com/en/1.1.0/),
and this project adheres to [Semantic Versioning](https://semver.org/spec/v2.0.0.html).

*When editing this file, please respect a line length of 100.*

<<<<<<< HEAD
## 2025-01-09

## Network

### Changed
=======
## 2025-01-20

### Client

#### Fixed

- Remove unallocated static IP from the bootstrap mechanism. We have five static IP addresses
  allocated to five hosts, each of which run nodes and a minimal web server. The web server makes a
  list of peers available to nodes and clients to enable them to join the network. These static IP
  addresses are hard-coded in the `antnode` and `ant` binaries. It was discovered we had accidentally
  added six IPs and one of those was unallocated. Removing the unallocated IP should reduce the time
  to connect to the network.

### Network

#### Changed

- Reduce the frequency of metrics collection in the node's metrics server, from fifteen to sixty
  seconds. This should reduce resource usage and improve performance.
- Do not refresh all CPU information in the metrics collection process in the node's metrics server.
  Again, this should reduce resource usage and improve performance.
- Remove the 50% CPU usage safety measure. We added a safety measure to the node to cause the
  process to terminate if the system's CPU usage exceeded 50% for five consecutive minutes. This was
  to prevent cascading failures resulting from too much churn when a large node operator pulled the
  plug on tens of thousands of nodes in a very short period of time. If other operators had
  provisioned to max capacity and not left some buffer room for their own nodes, many other node
  processes could die from the resulting churn. After an internal discussion, the decision was taken
  to remove the safety measure.

## 2025-01-14

### Client

#### Fixed

- Remove `uploaded` timestamp from archive metadata to prevent unnecessary re-uploads when archive
  contents remain unchanged. This ensures we do not charge when uploading the same file more than
  once on `ant file upload`.
- Switch from `HashMap` to `BTreeMap` for archive to ensure deterministic serialization, which also
  prevents unnecessary re-uploads. As above, this facilitates the fix for the duplicate payment
  issue.

## 2025-01-09

### Network

#### Changed
>>>>>>> 92ed9425

- Network discovery no longer queries the farthest full buckets. This significantly reduces the
  number of messages as the network grows, resulting in fewer open connections and reduced resource
  usage.

<<<<<<< HEAD
=======
## 2025-01-06

### Network

#### Changed

- Memory and CPU metrics use more precise `f64` measurements

### Client

#### Fixed

- Apply a timeout for EVM transactions. This fixes an issue where some uploads would freeze indefinitely.
- The `ant` CLI was not selecting its network consistently from the environment variable.

>>>>>>> 92ed9425
## 2024-12-21

### Network

#### Fixed

- Do not dial back when a new peer is detected. This resulted in a large number of open connections,
  in turn causing increased CPU usage.

### Client

#### Changed

- Remove the 'dial error' output on the `file upload` command

## 2024-12-18

### General

#### Changed

- For a branding alignment that moves Safe Network to Autonomi, all crates in the workspace prefixed
  `sn-` were renamed with an `ant-` prefix. For example, `sn-node` was renamed `ant-node`.
- To further support this alignment, several binaries were renamed:
   + `autonomi` -> `ant`
   + `safenode` -> `antnode`
   + `safenode-manager` -> `antctl`
   + `safenode_rpc_client` -> `antnode_rpc_client`
- The location of data directories used by the binaries were changed from `~/.local/share/safe` to
  `~/.local/share/autonomi`. The same is true of the equivalent locations on macOS and Windows.
- The prefixes of metric names in the `safenode` binary (now `antnode`) were changed from `sn_` to
  `ant_`.

### Network

#### Added

- Provide Python bindings for `antnode`.
- Generic `Transaction` data type
- Upgraded quoting with smart-contract-based pricing. This makes pricing fairer, as more nodes
  are rewarded and there are less incentives to cheat.
- Upgraded data payments verification.
- New storage proof verification which attempts to avoid outsourcing attack
- RBS support, dynamic `responsible_range` based on `network_density` equation estimation.
- Node support for client’s RBS `get_closest` query.
- More quoting metrics for potential future quoting scheme.
- Implement bootstrap cache for local, decentralized network contacts.
- Increased the number of peers returned for the `get_closest` query result.

#### Changed

- The `SignedSpend` data type was replaced by `Transaction`.
- Removed `group_consensus` on `BadNode` to support RBS in the future.
- Removed node-side quoting history check as part of the new quoting scheme.
- Rename `continuous_bootstrap` to `network_discovery`.
- Convert `Distance` into `U256` via output string. This avoids the need to access the
  `libp2p::Distance` private field because the change for it has not been published yet.
- For node and protocol versioning we remove the use of various keys in favour of a simple 
  integer between `0` and `255`. We reserve the value `1` for the main production network.
- The `websockets` feature was removed from the node binary. We will no longer support the `ws`
  protocol for connections.

#### Fixed

- Populate `records_by_bucket` during restart so that proper quoting can be retained after restart.
- Scramble `libp2p` native bootstrap to avoid patterned spike of resource usage.
- Replicate fresh `ScratchPad`
- Accumulate and merge `ScratchPad` on record get. 
- Remove an external address if it is unreliable.
- Bootstrap nodes were being replaced too frequently in the routing table.

### Client

#### Added

- Provide Python bindings.
- Support for generic `Transaction` data type.
- Upgraded quoting with smart contract.
- Upgraded data payments with new quoting.
- Retry failed PUTs. This will retry when chunks failed to upload.
- WASM function to generate a vault key from a wallet signature.
- Use bootstrap cache mechanism to initialize `Client` object. 
- Exposed many types at top-level, for more ergonomic use of the API. Together with more examples on
  function usage.
- Deprecated registers for the client, planning on replacing them fully with transactions and
  pointers.
- Wait a short while for initial network discovery to settle before quoting or uploading tasks
  begin.
- Stress tests for the register features of the vault.
- Improved logging for vault end-to-end test cases.
- More debugging logging for the client API and `evmlib`.
- Added support for adding a wallet from an environment variable if no wallet files are present.
- Provide `wallet export` command to export a wallet’s private key

#### Changed

- Added and modified documentation in various places to improve developer experience.
- Renamed various methods to 'default' to private uploading, while public will have `_public`
  suffixed. Also has various changes to allow more granular uploading of archives and data maps.
- Archives now store relative paths to files instead of absolute paths.
- The `wallet create --private-key` command has been changed to `wallet import`.

#### Fixed

- Files now download to a specific destination path.
- Retry when the number of quotes obtained are not enough.
- Return the wallet from an environment variable rather than creating a file.
- Error when decrypting a wallet that was imported without the `0x` prefix.
- Issue when selecting a wallet that had multiple wallet files (unencrypted & encrypted).

### Launchpad

#### Added

- Added `--network-id` and `--antnode-path` args for testing

## 2024-11-25

### Network

#### Fixed

- Make native kad bootstrap interval more random. So that when running multiple nodes
  on one machine, there is no resource usage spike appears with fixed interval.

## 2024-11-13

### Network

#### Fixed

- During a restart, the node builds a cache of locally restored records,
  which is used to improve the speed of the relevant records calculation.
  The restored records were not being added to the cache.
  This has now been corrected.

## 2024-11-12

### Network

#### Added

- Enable the `websockets` connection feature, for compatibility with the webapp.

#### Fixed

- Reduce incorrect logging of connection errors.
- Fixed verification for crdt operations.
- Pick chunk-proof verification (for storage confirmation) candidates more equally.

### Launchpad

#### Added

- Display an error when Launchpad is not whitelisted on Windows devices.
- Ctrl+V can paste rewards address on pop up section.

#### Changed

- Help section copy changed after beta phase.
- Update ratatui and throbbber library versions.

#### Fixed

- We display starting status when not running nodes

### Client

#### Added

- Support pre-paid put operations.
- Add the necessary WASM bindings for the webapp to be able to upload private data to a vault
  and fetch it again.

#### Changed

- Chunks are now downloaded in parallel.
- Rename some WASM methods to be more conventional for web.

## 2024-11-07

### Launchpad

#### Added

- You can select a node. Pressing L will show its logs.
- The upgrade screen has an estimated time.

#### Changed

- Launchpad now uses multiple threads. This allows the UI to be functional while nodes are being
  started, upgraded, and so on.
- Mbps vs Mb units on status screen.

#### Fixed

- Spinners now move when updating.

## 2024-11-06

### Network

#### Added

- Remove outdated record copies that cannot be decrypted. This is used when a node is restarted.

#### Changed

- The node will only restart at the end of its process if it has explicitly been requested in the
  RPC restart command. This removes the potential for creation of undesired new processes.
- Range search optimization to reduce resource usage.
- Trigger record_store pruning earlier. The threshold lowered from 90% to 10% to improve the disk
  usage efficiency.

#### Fixed

- Derive node-side record encryption details from the node's keypair. This ensures data is retained
  in a restart.

### Client

#### Changed

- When paying for quotes through the API, the contract allowance will be set to ~infinite instead of
  the specific amount needed. This is to reduce the amount of approval transactions needed for doing
  quote payments.

### Node Manager

#### Fixed

- The `--rewards-address` argument is retained on an upgrade

### Launchpad

#### Added

- Support for upgrading nodes version
- Support for Ctrl+V on rewards address
- More error handling
- Use 5 minute interval between upgrades

#### Changed

- Help screen after beta
- New Ratatui version 0.29.0

## 2024-10-28

### Autonomi API/CLI

#### Added 

- Private data support.
- Local user data support.
- Network Vault containing user data encrypted.
- Archives with Metadata.
- Prepaid upload support for data_put using receipts.

#### Changed

- Contract token approval amount set to infinite before doing data payments.

### Client

#### Added

- Expose APIs in WASM (e.g. archives, vault and user data within vault).
- Uploads are not run in parallel.
- Support for local wallets.
- Provide `wallet create` command.
- Provide `wallet balance` command.

#### Changed

- Take metadata from file system and add `uploaded` field for time of upload.

#### Fixed

- Make sure we use the new client path throughout the codebase

### Network

#### Added

- Get range used for store cost and register queries.
- Re-enabled large_file_upload, memcheck, benchmark CI tests.

#### Changed

- Scratchpad modifications to support multiple data encodings.
- Registers are now merged at the network level, preventing failures during update and during
  replication.
- Libp2p config and get range tweaks reduce intensity of operations. Brings down CPU usage
  considerably.
- Libp2p’s native kad bootstrap interval introduced in 0.54.1 is intensive, and as we roll our own,
  we significantly reduce the kad period to lighten the CPU load.
- Wipe node’s storage dir when restarting for new network

#### Fixed

- Fixes in networking code for WASM compatibility (replacing `std::time` with compatible
  alternative).
- Event dropped errors should not happen if the event is not dropped.
- Reduce outdated connection pruning frequency.

### Node Manager

#### Fixed

- Local node register is cleaned up when --clean flag applied (prevents some errors when register
  changes).

### Launchpad

#### Fixed

- Status screen is updated after nodes have been reset.
- Rewards Address is required before starting nodes. User input is required.
- Spinner does not stop spinning after two minutes when nodes are running.

## 2024-10-24

### Network

#### Changed

- The `websockets` feature is removed because it was observed to cause instability.

### Client

#### Changed

- PR #2281 was reverted to restore prior behaviour.

### Launchpad

#### Changed

- The Discord username was replaced with the rewards address.
- Remove the reject terms and conditions pop-up screen.

## 2024-10-22

Unfortunately the entry for this release will not have fully detailed changes. This release is
special in that it's very large and moves us to a new, EVM-based payments system. The Github Release
description has a list of all the merged PRs. If you want more detail, consult the PR list. Normal
service will resume for subsequent releases.

Here is a brief summary of the changes:

- A new `autonomi` CLI that uses EVM payments and replaces the previous `safe` CLI.
- A new `autonomi` API that replaces `sn_client` with a simpler interface.
- The node has been changed to use EVM payments.
- The node runs without a wallet. This increases security and removes the need for forwarding.
- Data is paid for through an EVM smart contract. Payment proofs are not linked to the original
  data.
- Payment royalties have been removed, resulting in less centralization and fees.

## 2024-10-08

### Network

#### Changed

- Optimize auditor tracking by not to re-attempt fetched spend.
- Optimize auditor tracking function by using DashMap and stream.

## 2024-10-07

### Network

#### Changed

- Increase chunk size to 4MB with node size remaining at 32GB
- Bootstrap peer parsing in CI was changed to accommodate new log format in libp2p

### Node Manager

#### Added

- The `add` command has new `--max-log-files` and `--max-archived-log-files` arguments to support
  capping node log output

#### Fixed

- The Discord username on the `--owner` argument will always be converted to lower case

#### Launchpad

### Added

- Increased logging related to app configuration. This could help solving issues on launchpad start
  up.

## 2024-10-03

### Launchpad

### Changed

- Upgrade to `Ratatui` v0.28.1
- Styling and layout fixes

#### Added

- Drives that don't have enough space are being shown and flagged
- Error handling and generic error popup
- New metrics in the `Status` section
- Confirmation needed when changing connection mode

### Fixed

- NAT mode only on first start in `Automatic Connection Mode`
- Force Discord username to be in lowercase

## 2024-10-01

### Launchpad

#### Changed

- Disable node selection on status screen
- We change node size from 5GB to 35GB

## 2024-10-01

### Network

#### Changed

- Increase node storage size from 2GB to 32GB

## 2024-09-24

### Network

#### Fixed

- The auditor now uses width-first tracking, to bring it in alignment with the new wallet.

### Client

#### Added

- The client will perform quote validation to avoid invalid quotes.
- A new high-level client API, `autonomi`. The crate provides most of the features necessary to
  build apps for the Autonomi network.

### Node Manager

#### Fixed

- The node manager status command was not functioning correctly when used with a local network. The
  mechanism for determining whether a node was running was changed to use the path of the service
  process, but this did not work for a local network. The status command now differentiates between
  a local and a service-based network, and the command now behaves as expected when using a local
  network.

### Documentation

- In the main README for the repository, the four network keys were updated to reflect the keys
  being used  by the new stable network.

## 2024-09-12

### Network

#### Changed

- The circuit-bytes limit is increased. This enables `libp2p-relay` to forward large records, such
  as `ChunkWithPayment`, enabling home nodes to be notified that they have been paid.

## 2024-09-09

### Network

#### Added

- More logging for storage errors and setting the responsible range.

#### Changed

- The node's store cost calculation has had various updates:
    + The minimum and maximum were previously set to 10 and infinity. They've now been updated to 1
      and 1 million, respectively.
    + We are now using a sigmoid curve, rather than a linear curve, as the base curve. The previous
      curve only grew steep when the storage capacity was 40 to 60 percent.
    + The overall calculation is simplified.
- We expect the updates to the store cost calculation to prevent 'lottery' payments, where one node
  would have abnormally high earnings.
- The network version string, which is used when both nodes and clients connect to the network, now
  uses the version number from the `sn_protocol` crate rather than `sn_networking`. This is a
  breaking change in `sn_networking`.
- External address management is improved. Before, if anyone observed us at a certain public
  IP+port, we would trust that and add it if it matches our local port. Now, we’re keeping track and
  making sure we only have a single external address that we set when we’ve been observed as that
  address a certain amount of times (3 by default). It should even handle cases where our IP changes
  because of (mobile) roaming.
- The `Spend` network data type has been refactored to make it lighter and simpler.
- The entire transaction system has been redesigned; the code size and complexity have been reduced
  by an order of magnitude.
- In addition, almost 10 types were removed from the transaction code, further reducing the
  complexity.
- The internals of the `Transfer` and `CashNote` types have been reworked.
- The replication range has been reduced, which in turn reduces the base traffic for replication.

### Client

#### Fixed

- Registers are fetched and merged correctly. 

### Launchpad

#### Added

- A connection mode feature enables users to select whether they want their nodes to connect to the
  network using automatic NAT detection, upnp, home network, or custom port mappings in their
  connection. Previously, the launchpad used NAT detection on the user’s behalf. By providing the
  ability to explore more connection modes, hopefully this will get more users connected.

#### Changed

- On the drive selection dialog, drives to which the user does not have read or write access are
  marked as such.

### Documentation

#### Added

- A README was provided for the `sn_registers` crate. It intends to give a comprehensive
  understanding of the register data type and how it can be used by developers.

#### Changed

- Provided more information on connecting to the network using the four keys related to funds, fees
  and royalties.

## 2024-09-02

### Launchpad

#### Fixed

- Some users encountered an error when the launchpad started, related to the storage mountpoint not
  being set. We fix the error by providing default values for the mountpoint settings when the
  `app_data.json` file doesn't exist (fresh install). In the case where it does exist, we validate
  the contents.

## 2024-08-27

### Network

#### Added

- The node will now report its bandwidth usage through the metrics endpoint.
- The metrics server has a new `/metadata` path which will provide static information about the node,
  including peer ID and version.
- The metrics server exposes more metrics on store cost derivation. These include relevant record
  count and number of payments received.
- The metrics server exposes metrics related to bad node detection.
- Test to confirm main key can’t verify signature signed by child key.
- Avoid excessively high quotes by pruning records that are not relevant.

#### Changed

- Bad node detection and bootstrap intervals have been increased. This should reduce the number
  of messages being sent.
- The spend parent verification strategy was refactored to be more aligned with the public
  network.
- Nodes now prioritize local work over new work from the network, which reduces memory footprint.
- Multiple GET queries to the same address are now de-duplicated and will result in a single query
  being processed.
- Improve efficiency of command handling and the record store cache.
- A parent spend is now trusted with a majority of close group nodes, rather than all of them. This
  increases the chance of the spend being stored successfully when some percentage of nodes are slow
  to respond.

#### Fixed

- The amount of bytes a home node could send and receive per relay connection is increased. This
  solves a problem where transmission of data is interrupted, causing home nodes to malfunction.
- Fetching the network contacts now times out and retries. Previously we would wait for an excessive
  amount of time, which could cause the node to hang during start up.
- If a node has been shunned, we inform that node before blocking all communication to it.
- The current wallet balance metric is updated more frequently and will now reflect the correct
  state.
- Avoid burnt spend during forwarding by correctly handling repeated CashNotes and confirmed spends.
- Fix logging for CashNote and confirmed spend disk ops
- Check whether a CashNote has already been received to avoid duplicate CashNotes in the wallet.

### Node Manager

#### Added

- The `local run` command supports `--metrics-port`, `--node-port` and `--rpc-port` arguments.
- The `start` command waits for the node to connect to the network before attempting to start the
  next node. If it takes more than 300 seconds to connect, we consider that a failure and move to the
  next node. The `--connection-timeout` argument can be used to vary the timeout. If you prefer the
  old behaviour, you can use the `--interval` argument, which will continue to apply a static,
  time-based interval.

#### Changed

- On an upgrade, the node registry is saved after each node is processed, as opposed to waiting
  until the end. This means if there is an unexpected failure, the registry will have the
  information about which nodes have already been upgraded.

### Launchpad

#### Added

- The user can choose a different drive for the node's data directory.
- New sections in the UI: `Options` and `Help`.
- A navigation bar has been added with `Status`, `Options` and `Help` sections.
- The node's logs can be viewed from the `Options` section.

#### Changed

- Increased spacing for title and paragraphs.
- Increased spacing on footer.
- Increased spacing on box titles.
- Moved `Discord Username` from the top title into the `Device Status` section.
- Made the general layout of `Device Status` more compact.

### Client

#### Added

- The `safe files download` command now displays duration per file.

#### Changed

- Adjust the put and get configuration scheme to align the client with a more realistic network
  which would have some percentage of slow nodes.
- Improved spend logging to help debug the upload process.

#### Fixed

- Avoid a corrupt wallet by terminating the payment process during an unrecoverable error.

## 2024-07-25

### Network

#### Added

- Protection against an attack allowing bad nodes or clients to shadow a spend (make it disappear)
  through spamming.
- Nodes allow more relayed connections through them. Also, home nodes will relay through 4 nodes
  instead of 2. Without these changes, relays were denying new connections to home nodes, making them
  difficult to reach.
- Auditor tracks forwarded payments using the default key. 
- Auditor tracks burnt spend attempts and only credits them once.
- Auditor collects balance of UTXOs.
- Added different attack types to the spend simulation test to ensure spend validation is solid.
- Bad nodes and nodes with a mismatched protocol are now added to a block list. This reduces the
  chance of a network interference and the impact of a bad node in the network.
- The introduction of a record-store cache has significantly reduced the node's disk IO. As a side
  effect, the CPU does less work, and performance improves. RAM usage has increased by around 25MB per
  node, but we view this as a reasonable trade off.

#### Changed

- For the time being, hole punching has been removed. It was causing handshake time outs, resulting
  in home nodes being less stable. It will be re-enabled in the future.
- Force connection closure if a peer is using a different protocol.
- Reserve trace level logs for tracking event statistics. Now you can use `SN_LOG=v` to get more
  relevant logs without being overwhelmed by event handling stats.
- Chunk verification is now probabilistic, which should reduce messaging. In combination with
  replication messages also being reduced, this should result in a bandwidth usage reduction of
  ~20%.

#### Fixed

- During payment forwarding, CashNotes are removed from disk and confirmed spends are stored to
  disk. This is necessary for resolving burnt spend attempts for forwarded payments.
- Fix a bug where the auditor was not storing data to disk because of a missing directory.
- Bootstrap peers are not added as relay candidates as we do not want to overwhelm them.

### Client

#### Added

- Basic global documentation for the `sn_client` crate.
- Option to encrypt the wallet private key with a password, in a file called
  `main_secret_key.encrypted`, inside the wallet directory.
- Option to load a wallet from an encrypted secret-key file using a password.
- The `wallet create` command provides a `--password` argument to encrypt the wallet.
- The `wallet create` command provides a `--no-password` argument skip encryption.
- The `wallet create` command provides a `--no-replace` argument to suppress a prompt to replace an
  existing wallet.
- The `wallet create` command provides a `--key` argument to create a wallet from a hex-encoded
  private key.
- The `wallet create` command provides a `--derivation` argument to set a derivation passphrase to
  be used with the mnemonic to create a new private key.
- A new `wallet encrypt` command encrypts an existing wallet.

#### Changed

- The `wallet address` command no longer creates a new wallet if no wallet exists.
- The `wallet create` command creates a wallet using the account mnemonic instead of requiring a
  hex-encoded secret key.
- The `wallet create` `--key` and `--derivation` arguments are mutually exclusive.

### Launchpad

#### Fixed

- The `Total Nanos Earned` stat no longer resets on restart.

### RPC Client

#### Added

- A `--version` argument shows the binary version

### Other

#### Added

- Native Apple Silicon (M-series) binaries have been added to our releases, meaning M-series Mac
  users do not have to rely on running Intel binaries with Rosetta.

## 2024-07-10

### Network

#### Added

- The node exposes more metrics, including its uptime, number of connected peers, number of peers in
  the routing table, and the number of open connections. These will help us more effectively
  diagnose user issues.

#### Changed

- Communication between node and client is strictly limited through synchronised public keys. The
  current beta network allows the node and client to use different public keys, resulting in
  undefined behaviour and performance issues. This change mitigates some of those issues and we also
  expect it to prevent other double spend issues.
- Reduced base traffic for nodes, resulting in better upload performance. This will result in better
  distribution of nanos, meaning users with a smaller number of nodes will be expected to receive
  nanos more often.

#### Fixed

- In the case where a client retries a failed upload, they would re-send their payment. In a rare
  circumstance, the node would forward this reward for a second time too. This is fixed on the node.
- Nodes are prevented from double spending under rare circumstances.
- ARM builds are no longer prevented from connecting to the network.

### Node Manager

#### Added

- Global `--debug` and `--trace` arguments are provided. These will output debugging and trace-level
  logging, respectively, direct to stderr.

#### Changed

- The mechanism used by the node manager to refresh its state is significantly changed to address
  issues that caused commands to hang for long periods of time. Now, when using commands like
  `start`, `stop`, and `reset`, users should no longer experience the commands taking excessively
  long to complete.
- The `nat-detection run` command provides a default list of servers, meaning the `--servers`
  argument is now optional.

### Launchpad

#### Added

- Launchpad and node versions are displayed on the user interface.

#### Changed

- The node manager change for refreshing its state also applies to the launchpad. Users should
  experience improvements in operations that appeared to be hanging but were actually just taking
  an excessive amount of time to complete.

#### Fixed

- The correct primary storage will now be selected on Linux and macOS.<|MERGE_RESOLUTION|>--- conflicted
+++ resolved
@@ -7,13 +7,6 @@
 
 *When editing this file, please respect a line length of 100.*
 
-<<<<<<< HEAD
-## 2025-01-09
-
-## Network
-
-### Changed
-=======
 ## 2025-01-20
 
 ### Client
@@ -61,14 +54,11 @@
 ### Network
 
 #### Changed
->>>>>>> 92ed9425
 
 - Network discovery no longer queries the farthest full buckets. This significantly reduces the
   number of messages as the network grows, resulting in fewer open connections and reduced resource
   usage.
 
-<<<<<<< HEAD
-=======
 ## 2025-01-06
 
 ### Network
@@ -84,7 +74,21 @@
 - Apply a timeout for EVM transactions. This fixes an issue where some uploads would freeze indefinitely.
 - The `ant` CLI was not selecting its network consistently from the environment variable.
 
->>>>>>> 92ed9425
+## 2024-12-21
+
+### Network
+
+#### Fixed
+
+- Do not dial back when a new peer is detected. This resulted in a large number of open connections,
+  in turn causing increased CPU usage.
+
+### Client
+
+#### Changed
+
+- Remove the 'dial error' output on the `file upload` command
+
 ## 2024-12-21
 
 ### Network
