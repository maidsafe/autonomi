--- conflicted
+++ resolved
@@ -10,11 +10,7 @@
 network-contacts = ["sn_peers_acquisition/network-contacts"]
 
 [dependencies]
-<<<<<<< HEAD
-autonomi = { path = "../autonomi", version = "0.1.0", features = ["data", "files", "fs"] }
-=======
-autonomi = { path = "../autonomi", version = "0.1.0", features = ["data", "files", "registers"] }
->>>>>>> cbb89f98
+autonomi = { path = "../autonomi", version = "0.1.0", features = ["data", "files", "fs", "registers"] }
 clap = { version = "4.2.1", features = ["derive"] }
 color-eyre = "~0.6"
 dirs-next = "~2.0.0"
