// Copyright 2024 MaidSafe.net limited.
//
// This SAFE Network Software is licensed to you under The General Public License (GPL), version 3.
// Unless required by applicable law or agreed to in writing, the SAFE Network Software distributed
// under the GPL Licence is distributed on an "AS IS" BASIS, WITHOUT WARRANTIES OR CONDITIONS OF ANY
// KIND, either express or implied. Please review the Licences for the specific language governing
// permissions and limitations relating to use of the SAFE Network Software.

<<<<<<< HEAD
use crate::opt::NetworkId;
=======
use crate::actions::NetworkContext;
>>>>>>> ac4137ee
use crate::wallet::fs::{select_wallet_private_key, store_private_key};
use crate::wallet::input::request_password;
use crate::wallet::DUMMY_NETWORK;
use autonomi::{get_evm_network, Wallet};
use color_eyre::eyre::eyre;
use color_eyre::Result;
use prettytable::{Cell, Row, Table};

const WALLET_PASSWORD_REQUIRED: bool = false;

pub fn create(no_password: bool, password: Option<String>) -> Result<()> {
    let maybe_encryption_password = maybe_request_password(no_password, password)?;

    let wallet_private_key = Wallet::random_private_key();

    let wallet_address = Wallet::new_from_private_key(DUMMY_NETWORK, &wallet_private_key)
        .map_err(|e| eyre!("Unexpected error: Failed to create wallet from private key: {e}"))?
        .address()
        .to_string();

    // Save the private key file
    let file_path = store_private_key(&wallet_private_key, maybe_encryption_password)?;

    println!("Wallet address: {wallet_address}");
    println!("Wallet private key: {wallet_private_key}");
    println!("Stored wallet in: {file_path:?}");

    Ok(())
}

pub fn import(
    mut wallet_private_key: String,
    no_password: bool,
    password: Option<String>,
) -> Result<()> {
    // Validate imported key
    Wallet::new_from_private_key(DUMMY_NETWORK, &wallet_private_key)
        .map_err(|_| eyre!("Please provide a valid private key in hex format"))?;

    let maybe_encryption_password = maybe_request_password(no_password, password)?;

    let wallet_address = Wallet::new_from_private_key(DUMMY_NETWORK, &wallet_private_key)
        .map_err(|e| eyre!("Unexpected error: Failed to create wallet from private key: {e}"))?
        .address()
        .to_string();

    // Prepend with 0x if it isn't already
    if !wallet_private_key.starts_with("0x") {
        wallet_private_key = format!("0x{wallet_private_key}");
    }

    // Save the private key file
    let file_path = store_private_key(&wallet_private_key, maybe_encryption_password)?;

    println!("Wallet address: {wallet_address}");
    println!("Stored wallet in: {file_path:?}");

    Ok(())
}

pub fn export() -> Result<()> {
    let wallet_private_key = select_wallet_private_key()?;

    let wallet_address = Wallet::new_from_private_key(DUMMY_NETWORK, &wallet_private_key)
        .map_err(|e| eyre!("Failed to create wallet from private key loaded from disk: {e}"))?
        .address()
        .to_string();

    println!("Wallet address: {wallet_address}");
    println!("Wallet private key: {wallet_private_key}");

    Ok(())
}

<<<<<<< HEAD
pub async fn balance(local: bool, network_id: NetworkId) -> Result<()> {
    let network = get_evm_network(local, Some(network_id as u8))?;
=======
pub async fn balance(network_context: NetworkContext) -> Result<()> {
    let network = get_evm_network(
        network_context.peers.local,
        Some(network_context.network_id),
    )?;
>>>>>>> ac4137ee
    let wallet = crate::wallet::load_wallet(&network)?;

    let token_balance = wallet.balance_of_tokens().await?;
    let gas_balance = wallet.balance_of_gas_tokens().await?;

    println!("Wallet balances: {}", wallet.address());

    let mut table = Table::new();

    table.add_row(Row::new(vec![
        Cell::new("Token Balance"),
        Cell::new(&token_balance.to_string()),
    ]));

    table.add_row(Row::new(vec![
        Cell::new("Gas Balance"),
        Cell::new(&gas_balance.to_string()),
    ]));

    table.printstd();

    Ok(())
}

fn maybe_request_password(no_password: bool, password: Option<String>) -> Result<Option<String>> {
    if no_password && password.is_some() {
        return Err(eyre!(
            "Only one of `--no-password` or `--password` may be specified"
        ));
    }

    // Set a password for encryption or not
    let maybe_password = match (no_password, password) {
        (true, _) => None,
        (false, Some(pass)) => Some(pass.to_owned()),
        (false, None) => request_password(WALLET_PASSWORD_REQUIRED),
    };

    Ok(maybe_password)
}<|MERGE_RESOLUTION|>--- conflicted
+++ resolved
@@ -6,11 +6,7 @@
 // KIND, either express or implied. Please review the Licences for the specific language governing
 // permissions and limitations relating to use of the SAFE Network Software.
 
-<<<<<<< HEAD
-use crate::opt::NetworkId;
-=======
 use crate::actions::NetworkContext;
->>>>>>> ac4137ee
 use crate::wallet::fs::{select_wallet_private_key, store_private_key};
 use crate::wallet::input::request_password;
 use crate::wallet::DUMMY_NETWORK;
@@ -85,16 +81,11 @@
     Ok(())
 }
 
-<<<<<<< HEAD
-pub async fn balance(local: bool, network_id: NetworkId) -> Result<()> {
-    let network = get_evm_network(local, Some(network_id as u8))?;
-=======
 pub async fn balance(network_context: NetworkContext) -> Result<()> {
     let network = get_evm_network(
         network_context.peers.local,
-        Some(network_context.network_id),
+        Some(network_context.network_id as u8),
     )?;
->>>>>>> ac4137ee
     let wallet = crate::wallet::load_wallet(&network)?;
 
     let token_balance = wallet.balance_of_tokens().await?;
