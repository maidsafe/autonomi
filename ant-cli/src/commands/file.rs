// Copyright 2024 MaidSafe.net limited.
//
// This SAFE Network Software is licensed to you under The General Public License (GPL), version 3.
// Unless required by applicable law or agreed to in writing, the SAFE Network Software distributed
// under the GPL Licence is distributed on an "AS IS" BASIS, WITHOUT WARRANTIES OR CONDITIONS OF ANY
// KIND, either express or implied. Please review the Licences for the specific language governing
// permissions and limitations relating to use of the SAFE Network Software.

use crate::exit_code::{upload_exit_code, ExitCodeError, IO_ERROR};
use crate::utils::collect_upload_summary;
use crate::wallet::load_wallet;
use autonomi::client::config::ClientOperatingStrategy;
use autonomi::client::payment::PaymentOption;
use autonomi::networking::Quorum;
use autonomi::{InitialPeersConfig, TransactionConfig};
use color_eyre::eyre::{eyre, Context, Result};
use color_eyre::Section;
use std::path::PathBuf;

pub async fn cost(
    file: &str,
    init_peers_config: InitialPeersConfig,
    network_id: Option<u8>,
) -> Result<()> {
    let client = crate::actions::connect_to_network(init_peers_config, network_id)
        .await
        .map_err(|(err, _)| err)?;

    println!("Getting upload cost...");
    info!("Calculating cost for file: {file}");
    let cost = client
        .file_cost(&PathBuf::from(file))
        .await
        .wrap_err("Failed to calculate cost for file")?;

    println!("Estimate cost to upload file: {file}");
    println!("Total cost: {cost}");
    info!("Total cost: {cost} for file: {file}");
    Ok(())
}

pub async fn upload(
    file: &str,
    public: bool,
    init_peers_config: InitialPeersConfig,
    optional_verification_quorum: Option<Quorum>,
    max_fee_per_gas: Option<u128>,
    network_id: Option<u8>,
) -> Result<(), ExitCodeError> {
    let mut config = ClientOperatingStrategy::new();
    if let Some(verification_quorum) = optional_verification_quorum {
        config.chunks.verification_quorum = verification_quorum;
    }

    let mut client =
        crate::actions::connect_to_network_with_config(init_peers_config, config, network_id)
            .await?;

    let mut wallet = load_wallet(client.evm_network()).map_err(|err| (err, IO_ERROR))?;

    if let Some(max_fee_per_gas) = max_fee_per_gas {
        wallet.set_transaction_config(TransactionConfig::new(max_fee_per_gas))
    }

    let payment = PaymentOption::Wallet(wallet);
    let event_receiver = client.enable_client_events();
    let (upload_summary_thread, upload_completed_tx) = collect_upload_summary(event_receiver);

    println!("Uploading data to network...");
    info!(
        "Uploading {} file: {file}",
        if public { "public" } else { "private" }
    );

    let dir_path = PathBuf::from(file);
    let name = dir_path
        .file_name()
        .map(|n| n.to_string_lossy().to_string())
        .unwrap_or(file.to_string());

    // upload dir
    let local_addr;
    let archive = if public {
        let result = client.dir_upload_public(dir_path, payment.clone()).await;
        match result {
            Ok((_cost, xor_name)) => {
                local_addr = xor_name.to_hex();
                local_addr.clone()
            }
            Err(err) => {
                let exit_code = upload_exit_code(&err);
                return Err((
                    eyre!(err).wrap_err("Failed to upload file".to_string()),
                    exit_code,
                ));
            }
        }
    } else {
        let result = client.dir_upload(dir_path, payment).await;
        match result {
            Ok((_cost, private_data_access)) => {
                local_addr = private_data_access.address();
                private_data_access.to_hex()
            }
            Err(err) => {
                let exit_code = upload_exit_code(&err);
                return Err((
                    eyre!(err).wrap_err("Failed to upload file".to_string()),
                    exit_code,
                ));
            }
        }
    };

    // wait for upload to complete
    if let Err(e) = upload_completed_tx.send(()) {
        error!("Failed to send upload completed event: {e:?}");
        eprintln!("Failed to send upload completed event: {e:?}");
    }

    // get summary
    let summary = upload_summary_thread
        .await
        .map_err(|err| (eyre!(err), IO_ERROR))?;
    if summary.records_paid == 0 {
        println!("All chunks already exist on the network.");
    } else {
        println!("Successfully uploaded: {file}");
        println!("At address: {local_addr}");
        info!("Successfully uploaded: {file} at address: {local_addr}");
        println!("Number of chunks uploaded: {}", summary.records_paid);
        println!(
            "Number of chunks already paid/uploaded: {}",
            summary.records_already_paid
        );
        println!("Total cost: {} AttoTokens", summary.tokens_spent);
    }
    info!("Summary for upload of file {file} at {local_addr:?}: {summary:?}");

    // save to local user data
    let writer = if public {
        crate::user_data::write_local_public_file_archive(archive, &name)
    } else {
        crate::user_data::write_local_private_file_archive(archive, local_addr, &name)
    };
    writer
        .wrap_err("Failed to save file to local user data")
        .with_suggestion(|| "Local user data saves the file address above to disk, without it you need to keep track of the address yourself")
        .map_err(|err| (err, IO_ERROR))?;

    info!("Saved file to local user data");

    Ok(())
}

pub async fn download(
    addr: &str,
    dest_path: &str,
    init_peers_config: InitialPeersConfig,
<<<<<<< HEAD
    quorum: Option<ResponseQuorum>,
    network_id: Option<u8>,
=======
    quorum: Option<Quorum>,
>>>>>>> 16a03d64
) -> Result<(), ExitCodeError> {
    let mut config = ClientOperatingStrategy::new();
    if let Some(quorum) = quorum {
        config.chunks.get_quorum = quorum;
    }
    let client =
        crate::actions::connect_to_network_with_config(init_peers_config, config, network_id)
            .await?;
    crate::actions::download(addr, dest_path, &client).await
}

pub fn list() -> Result<()> {
    // get public file archives
    println!("Retrieving local user data...");
    let file_archives = crate::user_data::get_local_public_file_archives()
        .wrap_err("Failed to get local public file archives")?;

    println!(
        "✅ You have {} public file archive(s):",
        file_archives.len()
    );
    for (addr, name) in file_archives {
        println!("{}: {}", name, addr.to_hex());
    }

    // get private file archives
    println!();
    let private_file_archives = crate::user_data::get_local_private_file_archives()
        .wrap_err("Failed to get local private file archives")?;

    println!(
        "✅ You have {} private file archive(s):",
        private_file_archives.len()
    );
    for (addr, name) in private_file_archives {
        println!("{}: {}", name, addr.address());
    }

    println!();
    println!("> Note that private data addresses are not network addresses, they are only used for referring to private data client side.");
    Ok(())
}<|MERGE_RESOLUTION|>--- conflicted
+++ resolved
@@ -157,12 +157,8 @@
     addr: &str,
     dest_path: &str,
     init_peers_config: InitialPeersConfig,
-<<<<<<< HEAD
-    quorum: Option<ResponseQuorum>,
     network_id: Option<u8>,
-=======
     quorum: Option<Quorum>,
->>>>>>> 16a03d64
 ) -> Result<(), ExitCodeError> {
     let mut config = ClientOperatingStrategy::new();
     if let Some(quorum) = quorum {
