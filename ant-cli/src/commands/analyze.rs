--- conflicted
+++ resolved
@@ -77,6 +77,14 @@
     }
 }
 
+/// Status of a holder for a given address
+#[derive(Debug, Clone)]
+pub struct HolderStatus {
+    peer_id: PeerId,
+    target_address: NetworkAddress,
+    size: usize,
+}
+
 macro_rules! println_if {
     ($cond:expr, $($arg:tt)*) => {
         if $cond {
@@ -89,9 +97,9 @@
     addr: &str,
     closest_nodes: bool,
     holders: bool,
+    recursive: bool,
     verbose: bool,
     network_context: NetworkContext,
-    recursive: bool,
 ) -> Result<()> {
     println_if!(verbose, "Analyzing address: {addr}");
 
@@ -100,7 +108,6 @@
         .await
         .map_err(|(err, _)| err)?;
 
-<<<<<<< HEAD
     let results = if recursive {
         println_if!(verbose, "Starting recursive analysis...");
         client.analyze_address_recursively(addr, verbose).await
@@ -110,18 +117,9 @@
         map.insert(addr.to_string(), analysis);
         map
     };
-=======
-    if closest_nodes {
-        let _ = print_closest_nodes(&client, addr, verbose).await;
-    }
-
-    if holders {
-        let _ = print_holders(&client, addr, verbose).await;
-    }
->>>>>>> 6af65480
-
-    // Pre-compute closest nodes data if needed for recursive mode
-    let closest_nodes_data = if closest_nodes && recursive && results.len() > 1 {
+
+    // Pre-compute closest nodes data
+    let closest_nodes_data = if closest_nodes {
         println!(
             "Querying closest peers for all {} addresses...",
             results.len()
@@ -157,11 +155,51 @@
         None
     };
 
+    // Pre-compute holder data
+    let holders_data = if holders {
+        println!(
+            "Querying kad::get_record holders for all {} addresses...",
+            results.len()
+        );
+        let addresses: Vec<String> = results.keys().cloned().collect();
+        let query_tasks = addresses.iter().map(|addr| {
+            let client = client.clone();
+            let addr = addr.clone();
+            async move {
+                let result = get_holders_status(&client, &addr, false).await;
+                (addr, result)
+            }
+        });
+
+        let holders_results: Vec<(String, Result<Vec<HolderStatus>>)> =
+            stream::iter(query_tasks)
+                .buffered(*autonomi::client::config::CHUNK_DOWNLOAD_BATCH_SIZE)
+                .collect()
+                .await;
+        println!(
+            "Completed querying kad::get_record holders for all {} addresses.",
+            holders_results.len()
+        );
+
+        // Build map, only including successful results
+        let map: HashMap<String, Vec<HolderStatus>> = holders_results
+            .into_iter()
+            .filter_map(|(addr, result)| result.ok().map(|statuses| (addr, statuses)))
+            .collect();
+
+        Some(map)
+    } else {
+        None
+    };
+
     // Print results
-    if recursive && results.len() > 1 {
-        // Use unified summary for recursive mode
-        print_recursive_summary(&results, closest_nodes_data, verbose)?;
-    } else if let Some((_, analysis)) = results.iter().next() {
+    if closest_nodes_data.is_some() || holders_data.is_some() {
+        // Use unified summary for output
+        print_summary(&results, closest_nodes_data, holders_data, verbose)?;
+    }
+
+    if results.len() == 1
+    && let Some((_, analysis)) = results.iter().next() {
         match analysis {
             Ok(analysis) => {
                 println_if!(verbose, "Analysis successful");
@@ -251,17 +289,10 @@
     println!("⚠️ Unrecognized input");
 }
 
-<<<<<<< HEAD
-/// Get closest peer status for an address
+/// Get holders (along query path) status for an address
 ///
-/// Returns a vector of ClosestPeerStatus for the given address
-pub async fn get_closest_nodes_status(
-    client: &autonomi::Client,
-    addr: &str,
-    verbose: bool,
-) -> Result<Vec<ClosestPeerStatus>> {
-=======
-async fn print_holders(client: &autonomi::Client, addr: &str, verbose: bool) -> Result<()> {
+/// Returns a vector of HolderStatus for the given address
+async fn get_holders_status(client: &autonomi::Client, addr: &str, verbose: bool) -> Result<Vec<HolderStatus>> {
     use autonomi::PublicKey;
     use autonomi::chunk::ChunkAddress;
     use autonomi::graph::GraphEntryAddress;
@@ -320,10 +351,18 @@
         }
     };
 
+    let mut holders_status = vec![];
+
     if record.is_none() && holders.is_empty() {
         println!("No record found at address: {addr}");
-        return Ok(());
-    }
+        return Ok(holders_status);
+    }
+
+    let size = if let Some(ref record) = record {
+        record.value.len()
+    } else {
+        0
+    };
 
     // Sort holders by distance to target address
     let mut sorted_holders = holders;
@@ -345,25 +384,25 @@
             i + 1,
             distance.ilog2().unwrap_or(0)
         );
-    }
-
-    Ok(())
-}
-
-async fn print_closest_nodes(client: &autonomi::Client, addr: &str, verbose: bool) -> Result<()> {
-    use autonomi::PublicKey;
-    use autonomi::chunk::ChunkAddress;
-    use autonomi::graph::GraphEntryAddress;
-
-    macro_rules! println_if_verbose {
-        ($($arg:tt)*) => {
-            if verbose {
-                println!($($arg)*);
-            }
-        };
-    }
-
->>>>>>> 6af65480
+
+        holders_status.push(HolderStatus {
+            peer_id: *peer_id,
+            target_address: network_addr.clone(),
+            size,
+        });
+    }
+
+    Ok(holders_status)
+}
+
+/// Get closest peer status for an address
+///
+/// Returns a vector of ClosestPeerStatus for the given address
+pub async fn get_closest_nodes_status(
+    client: &autonomi::Client,
+    addr: &str,
+    verbose: bool,
+) -> Result<Vec<ClosestPeerStatus>> {
     let hex_addr = addr.trim_start_matches("0x");
 
     println_if!(verbose, "Querying closest peers to address...");
@@ -616,21 +655,11 @@
         let peer_id = status.peer_id();
         let peer_addr = NetworkAddress::from(*peer_id);
         let distance = target_addr.distance(&peer_addr);
-<<<<<<< HEAD
-=======
-
-        println!(
-            "{}. Peer ID: {} (distance: {distance:?}[{:?}])",
-            i + 1,
-            peer.peer_id,
-            distance.ilog2().unwrap_or(0)
-        );
->>>>>>> 6af65480
 
         println!(
             "{}. Peer ID: {peer_id} (distance: {distance:?}[{:?}])",
             i + 1,
-            distance.ilog2()
+            distance.ilog2().unwrap_or(0)
         );
 
         // Print status from the map
@@ -676,17 +705,10 @@
     // Print each row of the distance matrix
     for (i, status) in closest_peers_statuses.iter().enumerate() {
         print!("P{:2}  ", i + 1);
-<<<<<<< HEAD
         let addr_i = NetworkAddress::from(*status.peer_id());
 
         for peer_j in closest_peers_statuses.iter() {
             let addr_j = NetworkAddress::from(*peer_j.peer_id());
-=======
-        let addr_i = NetworkAddress::from(peer_i.peer_id);
-
-        for peer_j in &sorted_peers {
-            let addr_j = NetworkAddress::from(peer_j.peer_id);
->>>>>>> 6af65480
             let distance = addr_i.distance(&addr_j);
 
             // Display distance with ilog2 for readability
@@ -702,9 +724,10 @@
     Ok(())
 }
 
-fn print_recursive_summary(
+fn print_summary(
     results: &HashMap<String, Result<Analysis, AnalysisError>>,
     closest_nodes_data: Option<HashMap<String, Vec<ClosestPeerStatus>>>,
+    holders_data: Option<HashMap<String, Vec<HolderStatus>>>,
     verbose: bool,
 ) -> Result<()> {
     // Build table rows
@@ -775,7 +798,46 @@
         print_verbose_details(&table_rows, &closest_nodes_data)?;
     }
 
+    if let Some(holders_data) = holders_data {
+        print_holders(holders_data)
+    }
+
     Ok(())
+}
+
+fn print_holders(holders_data: HashMap<String, Vec<HolderStatus>>) {
+    use autonomi::networking::NetworkAddress;
+
+    for (addr_str, holders) in holders_data {
+        let (target_addr, size) = if let Some(first) = holders.first() {
+            (first.target_address.clone(), first.size)
+        } else {
+            println!("No holders of target {addr_str}");
+            continue
+        };
+
+        // Sort holders by distance to target address
+        let mut sorted_holders: Vec<PeerId> = holders.iter().map(|stat| stat.peer_id).collect();
+        sorted_holders.sort_by_key(|peer_id| {
+            let peer_addr: NetworkAddress = (*peer_id).into();
+            target_addr.distance(&peer_addr)
+        });
+
+        println!(
+            "Found {} holders for record with length of {size} at {addr_str}:",
+            sorted_holders.len()
+        );
+        for (i, peer_id) in sorted_holders.iter().enumerate() {
+            let peer_addr: NetworkAddress = (*peer_id).into();
+            let distance = target_addr.distance(&peer_addr);
+
+            println!(
+                "{}. Peer ID: {peer_id} (distance: {distance:?}[{:?}])",
+                i + 1,
+                distance.ilog2().unwrap_or(0)
+            );
+        }
+    }
 }
 
 /// Print the consolidated analysis table
