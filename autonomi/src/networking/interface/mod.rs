// Copyright 2025 MaidSafe.net limited.
//
// This SAFE Network Software is licensed to you under The General Public License (GPL), version 3.
// Unless required by applicable law or agreed to in writing, the SAFE Network Software distributed
// under the GPL Licence is distributed on an "AS IS" BASIS, WITHOUT WARRANTIES OR CONDITIONS OF ANY
// KIND, either express or implied. Please review the Licences for the specific language governing
// permissions and limitations relating to use of the SAFE Network Software.

use crate::networking::OneShotTaskResult;
use ant_evm::PaymentQuote;
use ant_protocol::NetworkAddress;
<<<<<<< HEAD
use libp2p::{
    PeerId,
    kad::{PeerInfo, Quorum, Record},
};
=======
use libp2p::kad::{PeerInfo, Quorum, Record};
>>>>>>> ca319714
use std::num::NonZeroUsize;

/// Task for the underlying network driver
/// Sent by the [`crate::Network`], handled by the [`crate::driver::NetworkDriver`]
///
/// - [`crate::Network`]: The client interface to the network, sends [`NetworkTask`] to the [`crate::driver::NetworkDriver`]
/// - [`NetworkTask`]: The task to be processed by the network driver
/// - [`crate::driver::NetworkDriver`]:
///     - the NetworkDriver sends the query to the network [`crate::driver::NetworkDriver::process_task`]
///     - it then waits for libp2p events and updates the pending tasks accordingly [`crate::driver::NetworkDriver::process_swarm_event`]
///     - ultimately sending the result back to the [`crate::Network`] via the oneshot channel provided when the task was created
#[derive(custom_debug::Debug)]
pub(super) enum NetworkTask {
    /// cf [`crate::driver::task_handler::TaskHandler::update_closest_peers`]
    GetClosestPeers {
        addr: NetworkAddress,
        #[debug(skip)]
        resp: OneShotTaskResult<Vec<PeerInfo>>,
        n: NonZeroUsize,
    },
    /// cf [`crate::driver::task_handler::TaskHandler::update_get_record_req`]
    GetRecordReq {
        addr: NetworkAddress,
        from: PeerInfo,
        #[debug(skip)]
        resp: OneShotTaskResult<Option<Vec<u8>>>,
    },
    /// cf [`crate::driver::task_handler::TaskHandler::update_put_record_kad`]
    PutRecordKad {
        #[debug(skip)]
        record: Record,
        /// Empty vec results in regular store to peers closest to record address
        to: Vec<PeerInfo>,
        quorum: Quorum,
        #[debug(skip)]
        resp: OneShotTaskResult<()>,
    },
    /// cf [`crate::driver::task_handler::TaskHandler::update_put_record_req`]
    PutRecordReq {
        #[debug(skip)]
        record: Record,
        to: PeerInfo,
        #[debug(skip)]
        resp: OneShotTaskResult<()>,
    },
    /// cf [`crate::driver::task_handler::TaskHandler::update_get_quote`]
    GetQuote {
        addr: NetworkAddress,
        peer: PeerInfo,
        data_type: u32,
        data_size: usize,
        #[debug(skip)]
        resp: OneShotTaskResult<Option<(PeerInfo, PaymentQuote)>>,
    },
    /// Get information about the amount of connections made
    ConnectionsMade {
        #[debug(skip)]
        resp: OneShotTaskResult<usize>,
    },
}<|MERGE_RESOLUTION|>--- conflicted
+++ resolved
@@ -9,14 +9,7 @@
 use crate::networking::OneShotTaskResult;
 use ant_evm::PaymentQuote;
 use ant_protocol::NetworkAddress;
-<<<<<<< HEAD
-use libp2p::{
-    PeerId,
-    kad::{PeerInfo, Quorum, Record},
-};
-=======
 use libp2p::kad::{PeerInfo, Quorum, Record};
->>>>>>> ca319714
 use std::num::NonZeroUsize;
 
 /// Task for the underlying network driver
