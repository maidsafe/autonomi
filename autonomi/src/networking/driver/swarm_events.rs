--- conflicted
+++ resolved
@@ -131,17 +131,6 @@
                 trace!("GetClosestPeers: {:?}", res);
                 self.pending_tasks.update_closest_peers(id, res)?;
             }
-<<<<<<< HEAD
-            QueryResult::GetRecord(res) => {
-                // The result here is not logged because it can produce megabytes of text.
-                trace!("GetRecord event occurred");
-                let finished = self.pending_tasks.update_get_record(id, res)?;
-                if finished && let Some(mut query) = self.kad().query_mut(&id) {
-                    query.finish();
-                }
-            }
-=======
->>>>>>> ca319714
             QueryResult::PutRecord(res) => {
                 trace!("PutRecord: {:?}", res);
                 self.pending_tasks.update_put_record_kad(id, res)?;
@@ -149,17 +138,9 @@
             QueryResult::GetProviders(res) => {
                 trace!("GetProviders: {:?}", res);
             }
-<<<<<<< HEAD
             _ => {
                 trace!("Other Kad event: {:?}", result);
             }
-=======
-            QueryResult::Bootstrap(_) => {}
-            QueryResult::StartProviding(_)
-            | QueryResult::RepublishProvider(_)
-            | QueryResult::GetRecord(_)
-            | QueryResult::RepublishRecord(_) => {}
->>>>>>> ca319714
         }
         Ok(())
     }
@@ -194,8 +175,9 @@
                 self.pending_tasks
                     .update_put_record_req(request_id, result)?;
             }
-<<<<<<< HEAD
-
+            Response::Query(QueryResponse::GetReplicatedRecord(result)) => {
+                self.pending_tasks.update_get_record_req(request_id, result)?;
+            }
             _ => {
                 trace!("Other request response event: {response:?}");
             }
@@ -256,13 +238,6 @@
             _ => {
                 trace!("Other identify event: {identify_event:?}");
             }
-=======
-            Response::Query(QueryResponse::GetReplicatedRecord(result)) => {
-                self.pending_tasks
-                    .update_get_record_req(request_id, result)?;
-            }
-            _ => {}
->>>>>>> ca319714
         }
 
         Ok(())
