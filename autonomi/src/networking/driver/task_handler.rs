--- conflicted
+++ resolved
@@ -6,25 +6,14 @@
 // KIND, either express or implied. Please review the Licences for the specific language governing
 // permissions and limitations relating to use of the SAFE Network Software.
 
-<<<<<<< HEAD
-=======
 use crate::networking::interface::NetworkTask;
->>>>>>> ca319714
 use crate::networking::NetworkError;
 use crate::networking::OneShotTaskResult;
-use crate::networking::interface::NetworkTask;
-use crate::networking::utils::get_quorum_amount;
 use ant_evm::PaymentQuote;
-<<<<<<< HEAD
-use ant_protocol::{NetworkAddress, PrettyPrintRecordKey};
+use ant_protocol::{error::Error as ProtocolError, Bytes, NetworkAddress};
+use libp2p::kad::{self, PeerInfo, QueryId};
+use libp2p::request_response::OutboundRequestId;
 use libp2p::PeerId;
-use libp2p::kad::{self, PeerInfo, QueryId, Quorum, Record};
-=======
-use ant_protocol::error::Error as ProtocolError;
-use ant_protocol::{Bytes, NetworkAddress};
-use libp2p::kad::{self, PeerInfo, QueryId};
->>>>>>> ca319714
-use libp2p::request_response::OutboundRequestId;
 use std::collections::HashMap;
 use thiserror::Error;
 
@@ -143,126 +132,6 @@
         Ok(())
     }
 
-<<<<<<< HEAD
-    /// Returns true if the task with QueryId is finished
-    pub fn update_get_record(
-        &mut self,
-        id: QueryId,
-        res: Result<kad::GetRecordOk, kad::GetRecordError>,
-    ) -> Result<bool, TaskHandlerError> {
-        match res {
-            Ok(kad::GetRecordOk::FoundRecord(record)) => {
-                trace!(
-                    "QueryId({id}): GetRecordOk::FoundRecord {:?}",
-                    PrettyPrintRecordKey::from(&record.record.key)
-                );
-                let holders = self.get_record_accumulator.entry(id).or_default();
-
-                if let Some(peer_id) = record.peer {
-                    holders.insert(peer_id, record.record);
-                }
-
-                // If we have enough holders, finish the task.
-                if let Some((_resp, quorum)) = self.get_record.get(&id) {
-                    let expected_holders = get_quorum_amount(quorum);
-
-                    if holders.len() >= expected_holders {
-                        info!("QueryId({id}): got enough holders, finishing task");
-                        self.send_get_record_result(id)?;
-                        return Ok(true);
-                    }
-                }
-            }
-            Ok(kad::GetRecordOk::FinishedWithNoAdditionalRecord { .. }) => {
-                trace!("QueryId({id}): GetRecordOk::FinishedWithNoAdditionalRecord");
-                self.send_get_record_result(id)?;
-                return Ok(true);
-            }
-            Err(kad::GetRecordError::NotFound { key, closest_peers }) => {
-                trace!(
-                    "QueryId({id}): GetRecordError::NotFound {:?}, closest_peers: {:?}",
-                    hex::encode(key),
-                    closest_peers
-                );
-                let ((responder, _), holders) = self.consume_get_record_task_and_holders(id)?;
-                let peers = holders.keys().cloned().collect();
-
-                responder
-                    .send(Ok((None, peers)))
-                    .map_err(|_| TaskHandlerError::NetworkClientDropped(format!("{id:?}")))?;
-            }
-            Err(kad::GetRecordError::QuorumFailed {
-                key,
-                records,
-                quorum,
-            }) => {
-                trace!(
-                    "QueryId({id}): GetRecordError::QuorumFailed {:?}, records: {:?}, quorum: {:?}",
-                    hex::encode(key),
-                    records.len(),
-                    quorum
-                );
-                let ((responder, _), holders) = self.consume_get_record_task_and_holders(id)?;
-                let peers = holders.keys().cloned().collect();
-
-                responder
-                    .send(Ok((None, peers)))
-                    .map_err(|_| TaskHandlerError::NetworkClientDropped(format!("{id:?}")))?;
-            }
-            Err(kad::GetRecordError::Timeout { key }) => {
-                trace!(
-                    "QueryId({id}): GetRecordError::Timeout {:?}",
-                    hex::encode(key)
-                );
-                let ((responder, _), holders) = self.consume_get_record_task_and_holders(id)?;
-                let peers = holders.keys().cloned().collect();
-
-                responder
-                    .send(Err(NetworkError::GetRecordTimeout(peers)))
-                    .map_err(|_| TaskHandlerError::NetworkClientDropped(format!("{id:?}")))?;
-            }
-        }
-        Ok(false)
-    }
-
-    pub fn send_get_record_result(&mut self, id: QueryId) -> Result<(), TaskHandlerError> {
-        let ((responder, quorum), holders) = self.consume_get_record_task_and_holders(id)?;
-
-        let expected_holders = get_quorum_amount(&quorum);
-
-        if holders.len() < expected_holders {
-            responder
-                .send(Err(NetworkError::GetRecordQuorumFailed {
-                    got_holders: holders.len(),
-                    expected_holders,
-                }))
-                .map_err(|_| TaskHandlerError::NetworkClientDropped(format!("{id:?}")))?;
-
-            return Ok(());
-        }
-
-        let peers = holders.keys().cloned().collect();
-
-        let records_uniq = holders.values().cloned().fold(Vec::new(), |mut acc, x| {
-            if !acc.contains(&x) {
-                acc.push(x);
-            }
-            acc
-        });
-
-        let res = match &records_uniq[..] {
-            [] => responder.send(Ok((None, peers))),
-            [one] => responder.send(Ok((Some(one.clone()), peers))),
-            [_one, _two, ..] => responder.send(Err(NetworkError::SplitRecord(holders))),
-        };
-
-        res.map_err(|_| TaskHandlerError::NetworkClientDropped(format!("{id}")))?;
-
-        Ok(())
-    }
-
-=======
->>>>>>> ca319714
     pub fn update_put_record_kad(
         &mut self,
         id: QueryId,
@@ -359,17 +228,17 @@
             Ok((_addr, data)) => {
                 responder
                     .send(Ok(Some(data.to_vec())))
-                    .map_err(|_| TaskHandlerError::NetworkClientDropped)?;
+                    .map_err(|e| TaskHandlerError::NetworkClientDropped(format!("{e:?}")))?;
             }
             Err(ProtocolError::ReplicatedRecordNotFound { .. }) => {
                 responder
                     .send(Ok(None))
-                    .map_err(|_| TaskHandlerError::NetworkClientDropped)?;
+                    .map_err(|e| TaskHandlerError::NetworkClientDropped(format!("{e:?}")))?;
             }
             Err(e) => {
                 responder
                     .send(Err(NetworkError::GetRecordError(e.to_string())))
-                    .map_err(|_| TaskHandlerError::NetworkClientDropped)?;
+                    .map_err(|e| TaskHandlerError::NetworkClientDropped(format!("{e:?}")))?;
             }
         }
         Ok(())
@@ -427,30 +296,16 @@
                 "OutboundRequestId({id}): get quote initially sent to peer {original_peer:?} got fatal error from peer {peer:?}: {error:?}"
             );
             resp.send(Err(NetworkError::GetQuoteError(error.to_string())))
-<<<<<<< HEAD
                 .map_err(|_| TaskHandlerError::NetworkClientDropped(format!("{id:?}")))?;
-=======
-                .map_err(|_| TaskHandlerError::NetworkClientDropped)?;
-
->>>>>>> ca319714
         // Put record case
         } else if let Some(responder) = self.put_record_req.remove(&id) {
             trace!(
                 "OutboundRequestId({id}): put record got fatal error from peer {peer:?}: {error:?}"
             );
-<<<<<<< HEAD
-            // Old nodes don't support the request response protocol for record puts
-            // we can identify them with this error:
-            // "Io(Custom { kind: UnexpectedEof, error: Eof { name: \"enum\", expect: Small(1) } })"
-            // which is due to the mismatched request_response codec max_request_set configuration
-            if error.to_string().contains("Small(1)") {
+            if is_incompatible_network_protocol(&error) {
                 trace!(
                     "OutboundRequestId({id}): put record got incompatible network protocol error from peer {peer:?}"
                 );
-=======
-            if is_incompatible_network_protocol(&error) {
-                trace!("OutboundRequestId({id}): put record got incompatible network protocol error from peer {peer:?}");
->>>>>>> ca319714
                 responder
                     .send(Err(NetworkError::IncompatibleNetworkProtocol))
                     .map_err(|_| TaskHandlerError::NetworkClientDropped(format!("{id:?}")))?;
@@ -469,11 +324,11 @@
                 trace!("OutboundRequestId({id}): put record got incompatible network protocol error from peer {peer:?}");
                 responder
                     .send(Err(NetworkError::IncompatibleNetworkProtocol))
-                    .map_err(|_| TaskHandlerError::NetworkClientDropped)?;
+                    .map_err(|e| TaskHandlerError::NetworkClientDropped(format!("{e:?}")))?;
             } else {
                 responder
                     .send(Err(NetworkError::GetRecordError(error.to_string())))
-                    .map_err(|_| TaskHandlerError::NetworkClientDropped)?;
+                    .map_err(|e| TaskHandlerError::NetworkClientDropped(format!("{e:?}")))?;
             }
 
         // Unknown query case
