// Copyright 2025 MaidSafe.net limited.
//
// This SAFE Network Software is licensed to you under The General Public License (GPL), version 3.
// Unless required by applicable law or agreed to in writing, the SAFE Network Software distributed
// under the GPL Licence is distributed on an "AS IS" BASIS, WITHOUT WARRANTIES OR CONDITIONS OF ANY
// KIND, either express or implied. Please review the Licences for the specific language governing
// permissions and limitations relating to use of the SAFE Network Software.

<<<<<<< HEAD
//! Quote operations for the Autonomi client.
//! This module provides quote types that delegate to autonomi_core.
=======
use super::Client;
use crate::client::config::CHUNK_UPLOAD_BATCH_SIZE;
use crate::client::utils::process_tasks_with_max_concurrency;
use crate::networking::Network;
use crate::networking::common::Addresses;
use ant_evm::payment_vault::get_market_price;
use ant_evm::{Amount, PaymentQuote, QuotePayment, QuotingMetrics};
pub use ant_protocol::storage::DataTypes;
use ant_protocol::{CLOSE_GROUP_SIZE, NetworkAddress, storage::ChunkAddress};
use libp2p::PeerId;
use std::collections::HashMap;
use xor_name::XorName;
>>>>>>> ff055663

use crate::Client;

// Re-export types from autonomi_core
pub use ant_protocol::storage::DataTypes;
pub use autonomi_core::{
    Addresses, CostError,
    client::quote::{QuoteForAddress, StoreQuote},
};

use ant_evm::PaymentQuote;
use libp2p::PeerId;
use xor_name::XorName;

impl Client {
    /// Get raw quotes from nodes.
    /// These quotes do not include actual record prices.
    /// You will likely want to use `get_store_quotes` instead.
    pub async fn get_raw_quotes(
        &self,
        data_type: DataTypes,
        content_addrs: impl Iterator<Item = (XorName, usize)>,
    ) -> Vec<Result<(XorName, Vec<(PeerId, Addresses, PaymentQuote)>), CostError>> {
        self.core_client
            .get_raw_quotes(data_type, content_addrs)
            .await
    }

    pub async fn get_store_quotes(
        &self,
        data_type: DataTypes,
        content_addrs: impl Iterator<Item = (XorName, usize)>,
    ) -> Result<StoreQuote, CostError> {
        self.core_client
            .get_store_quotes(data_type, content_addrs)
            .await
    }
}<|MERGE_RESOLUTION|>--- conflicted
+++ resolved
@@ -5,24 +5,6 @@
 // under the GPL Licence is distributed on an "AS IS" BASIS, WITHOUT WARRANTIES OR CONDITIONS OF ANY
 // KIND, either express or implied. Please review the Licences for the specific language governing
 // permissions and limitations relating to use of the SAFE Network Software.
-
-<<<<<<< HEAD
-//! Quote operations for the Autonomi client.
-//! This module provides quote types that delegate to autonomi_core.
-=======
-use super::Client;
-use crate::client::config::CHUNK_UPLOAD_BATCH_SIZE;
-use crate::client::utils::process_tasks_with_max_concurrency;
-use crate::networking::Network;
-use crate::networking::common::Addresses;
-use ant_evm::payment_vault::get_market_price;
-use ant_evm::{Amount, PaymentQuote, QuotePayment, QuotingMetrics};
-pub use ant_protocol::storage::DataTypes;
-use ant_protocol::{CLOSE_GROUP_SIZE, NetworkAddress, storage::ChunkAddress};
-use libp2p::PeerId;
-use std::collections::HashMap;
-use xor_name::XorName;
->>>>>>> ff055663
 
 use crate::Client;
 
