// Copyright 2025 MaidSafe.net limited.
//
// This SAFE Network Software is licensed to you under The General Public License (GPL), version 3.
// Unless required by applicable law or agreed to in writing, the SAFE Network Software distributed
// under the GPL Licence is distributed on an "AS IS" BASIS, WITHOUT WARRANTIES OR CONDITIONS OF ANY
// KIND, either express or implied. Please review the Licences for the specific language governing
// permissions and limitations relating to use of the SAFE Network Software.

<<<<<<< HEAD
//! Pointer operations for the Autonomi client.
//! This module provides pointer upload, download, and cost estimation.
//! All operations delegate to autonomi_core::Client through the wrapper.

use crate::client::{Client, GetError, PutError, payment::PaymentOption, quote::CostError};

use ant_evm::{AttoTokens, EvmWalletError};
=======
use super::resolve_split_records;

use crate::{
    client::{
        Client, GetError, PutError,
        payment::{PayError, PaymentOption},
        quote::CostError,
    },
    networking::{NetworkError, PeerInfo, Record},
};

use ant_evm::{Amount, AttoTokens, EvmWalletError};
>>>>>>> ff055663
use ant_protocol::{
    NetworkAddress,
    storage::{DataTypes, RecordKind},
};
<<<<<<< HEAD
use autonomi_core::DataContent;
use tracing::{error, trace};
=======
use tracing::{debug, error, trace};
>>>>>>> ff055663

pub use ant_protocol::storage::{Pointer, PointerAddress, PointerTarget};
pub use bls::{PublicKey, SecretKey};

#[derive(Debug, thiserror::Error)]
pub enum PointerError {
    #[error("Failed to put pointer: {0}")]
    PutError(#[from] PutError),
    #[error(transparent)]
    GetError(#[from] GetError),
    #[error("Serialization error")]
    Serialization,
    #[error("Pointer record corrupt: {0}")]
    Corrupt(String),
    #[error("Pointer signature is invalid")]
    BadSignature,
    #[error("Payment failure occurred during pointer creation.")]
    Pay(#[from] crate::client::payment::PayError),
    #[error("Failed to retrieve wallet payment")]
    Wallet(#[from] EvmWalletError),
    #[error(
        "Received invalid quote from node, this node is possibly malfunctioning, try another node by trying another pointer name"
    )]
    InvalidQuote,
    #[error("Pointer already exists at this address: {0:?}")]
    PointerAlreadyExists(PointerAddress),
    #[error(
        "Pointer cannot be updated as it does not exist, please create it first or wait for it to be created"
    )]
    CannotUpdateNewPointer,
    #[error("Got multiple conflicting pointers with the latest version")]
    Fork(Vec<Pointer>),
}

impl Client {
    /// Get a pointer from the network.
    pub async fn pointer_get(&self, address: &PointerAddress) -> Result<Pointer, PointerError> {
<<<<<<< HEAD
        let network_addr = NetworkAddress::from(*address);

        match self.core_client.record_get(&network_addr).await {
            Ok(content) => match content {
                DataContent::Pointer(pointer) => Ok(pointer),
                _ => Err(
                    GetError::RecordKindMismatch(RecordKind::DataOnly(DataTypes::Pointer)).into(),
                ),
            },
            Err(e) => Err(GetError::from_error(&e).into()),
        }
=======
        let key = NetworkAddress::from(*address);
        debug!("Fetching pointer from network at: {key:?}");

        let pointer = match self
            .network
            .get_record_with_retries(key.clone(), &self.config.pointer)
            .await
        {
            Ok(Some(r)) => pointer_from_record(r)?,
            Ok(None) => Err(GetError::RecordNotFound)?,
            Err(NetworkError::SplitRecord(result_map)) => {
                warn!("Pointer at {key:?} is split, trying resolution");
                resolve_split_records(
                    result_map,
                    key.clone(),
                    pointer_from_record,
                    |p: &Pointer| p.counter(),
                    |a: &Pointer, b: &Pointer| a == b,
                    |multiples: Vec<Pointer>| PointerError::Fork(multiples),
                    || {
                        PointerError::Corrupt(format!(
                            "Found multiple conflicting invalid pointers at {key:?}"
                        ))
                    },
                )?
            }
            Err(err) => {
                error!("Error fetching pointer: {err:?}");
                return Err(PointerError::GetError(err.into()));
            }
        };

        info!("Got pointer at address {address:?}: {pointer:?}");
        Self::pointer_verify(&pointer)?;
        Ok(pointer)
>>>>>>> ff055663
    }

    /// Check if a pointer exists on the network
    /// This method is much faster than [`Client::pointer_get`]
    /// This may fail if called immediately after creating the pointer, as nodes sometimes take longer to store the pointer than this request takes to execute!
    pub async fn pointer_check_existence(
        &self,
        address: &PointerAddress,
    ) -> Result<bool, PointerError> {
        let network_addr = NetworkAddress::from(*address);
        self.core_client
            .record_check_existence(&network_addr)
            .await
            .map_err(|e| GetError::from_error(&e).into())
    }

    /// Verify a pointer
    pub fn pointer_verify(pointer: &Pointer) -> Result<(), PointerError> {
        if !pointer.verify_signature() {
            return Err(PointerError::BadSignature);
        }
        Ok(())
    }

    /// Manually store a pointer on the network
    pub async fn pointer_put(
        &self,
        pointer: Pointer,
        payment_option: PaymentOption,
    ) -> Result<(AttoTokens, PointerAddress), PointerError> {
        // Only need to pay for the oracle pointer (pointer.counter() == 0)
        let pass_down = if pointer.counter() == 0 {
            Some(payment_option)
        } else {
            None
        };

        let pointer_addr = pointer.address();
        let data_content = DataContent::Pointer(pointer);
        self.core_client
            .record_put(data_content, pass_down)
            .await
            .map(|(cost, _addr)| (cost, pointer_addr))
            .map_err(|e| PutError::from_error(&e).into())
    }

    /// Create a new pointer on the network.
    ///
    /// Make sure that the owner key is not already used for another pointer as each key is associated with one pointer
    pub async fn pointer_create(
        &self,
        owner: &SecretKey,
        target: PointerTarget,
        payment_option: PaymentOption,
    ) -> Result<(AttoTokens, PointerAddress), PointerError> {
        let address = PointerAddress::new(owner.public_key());
        let already_exists = self.pointer_check_existence(&address).await?;
        if already_exists {
            return Err(PointerError::PointerAlreadyExists(address));
        }

        let pointer = Pointer::new(owner, 0, target);
        self.pointer_put(pointer, payment_option).await
    }

    /// Update an existing pointer to point to a new target on the network.
    ///
    /// The pointer needs to be created first with [`Client::pointer_put`].
    /// This operation is free as the pointer was already paid for at creation.
    /// Only the latest version of the pointer is kept on the Network, previous versions will be overwritten and unrecoverable.
    pub async fn pointer_update(
        &self,
        owner: &SecretKey,
        target: PointerTarget,
    ) -> Result<(), PointerError> {
        let address = PointerAddress::new(owner.public_key());
        info!("Updating pointer at address {address:?} to {target:?}");

        if !self.pointer_check_existence(&address).await? {
            return Err(PointerError::CannotUpdateNewPointer);
        }

        // Will always return the highest pointer
        let current = self.pointer_get(&address).await?;

        let _ = self.pointer_update_from(&current, owner, target).await?;
        Ok(())
    }

    /// Update an existing pointer from a specific pointer
    ///
    /// This will increment the counter of the pointer and update the target
    /// This function is used internally by [`Client::pointer_update`] after the pointer has been retrieved from the network.
    /// To skip the retrieval step if you already have the pointer, use this function directly
    /// This function will return the new pointer after it has been updated
    pub async fn pointer_update_from(
        &self,
        current: &Pointer,
        owner: &SecretKey,
        new_target: PointerTarget,
    ) -> Result<Pointer, PointerError> {
        // prepare the new pointer to be stored
        let address = PointerAddress::new(owner.public_key());
        let new_counter = current.counter() + 1;
        info!("Updating pointer at address {address:?} to version {new_counter}");
        let pointer = Pointer::new(owner, new_counter, new_target);

        let data_content = DataContent::Pointer(pointer.clone());
        let _ = self
            .core_client
            .record_put(data_content, None)
            .await
            .map(|(cost, _addr)| (cost, address))
            .map_err(|e| PutError::from_error(&e))?;

        Ok(pointer)
    }

    /// Calculate the cost of storing a pointer
    pub async fn pointer_cost(&self, key: &PublicKey) -> Result<AttoTokens, CostError> {
        trace!("Getting cost for pointer of {key:?}");
        let pointer_addr = PointerAddress::new(*key);
        let network_addr = NetworkAddress::from(pointer_addr);

<<<<<<< HEAD
        self.core_client
            .get_cost_estimation(vec![(network_addr, 0)]) // 0 size means use max size
            .await
            .map_err(|e| CostError::from_error(&e))
    }
=======
        let address = PointerAddress::new(*key);
        let xor = address.xorname();
        let store_quote = self
            .get_store_quotes(DataTypes::Pointer, std::iter::once((xor, Pointer::size())))
            .await?;
        let total_cost = AttoTokens::from_atto(
            store_quote
                .0
                .values()
                .map(|quote| quote.price())
                .sum::<Amount>(),
        );
        debug!("Calculated the cost to create pointer of {key:?} is {total_cost}");
        Ok(total_cost)
    }
}

/// Deserialize a pointer from a record
fn pointer_from_record(record: Record) -> Result<Pointer, PointerError> {
    let key = &record.key;
    let header = RecordHeader::from_record(&record).map_err(|err| {
        PointerError::Corrupt(format!(
            "Failed to parse record header for pointer at {key:?}: {err:?}"
        ))
    })?;

    let kind = header.kind;
    if !matches!(kind, RecordKind::DataOnly(DataTypes::Pointer)) {
        error!("Record kind mismatch: expected Pointer, got {kind:?}");
        return Err(GetError::RecordKindMismatch(RecordKind::DataOnly(DataTypes::Pointer)).into());
    };

    let pointer: Pointer = try_deserialize_record(&record).map_err(|err| {
        PointerError::Corrupt(format!(
            "Failed to parse record for pointer at {key:?}: {err:?}"
        ))
    })?;

    Ok(pointer)
>>>>>>> ff055663
}<|MERGE_RESOLUTION|>--- conflicted
+++ resolved
@@ -6,38 +6,15 @@
 // KIND, either express or implied. Please review the Licences for the specific language governing
 // permissions and limitations relating to use of the SAFE Network Software.
 
-<<<<<<< HEAD
-//! Pointer operations for the Autonomi client.
-//! This module provides pointer upload, download, and cost estimation.
-//! All operations delegate to autonomi_core::Client through the wrapper.
-
 use crate::client::{Client, GetError, PutError, payment::PaymentOption, quote::CostError};
 
 use ant_evm::{AttoTokens, EvmWalletError};
-=======
-use super::resolve_split_records;
-
-use crate::{
-    client::{
-        Client, GetError, PutError,
-        payment::{PayError, PaymentOption},
-        quote::CostError,
-    },
-    networking::{NetworkError, PeerInfo, Record},
-};
-
-use ant_evm::{Amount, AttoTokens, EvmWalletError};
->>>>>>> ff055663
 use ant_protocol::{
     NetworkAddress,
     storage::{DataTypes, RecordKind},
 };
-<<<<<<< HEAD
 use autonomi_core::DataContent;
 use tracing::{error, trace};
-=======
-use tracing::{debug, error, trace};
->>>>>>> ff055663
 
 pub use ant_protocol::storage::{Pointer, PointerAddress, PointerTarget};
 pub use bls::{PublicKey, SecretKey};
@@ -75,7 +52,6 @@
 impl Client {
     /// Get a pointer from the network.
     pub async fn pointer_get(&self, address: &PointerAddress) -> Result<Pointer, PointerError> {
-<<<<<<< HEAD
         let network_addr = NetworkAddress::from(*address);
 
         match self.core_client.record_get(&network_addr).await {
@@ -87,43 +63,6 @@
             },
             Err(e) => Err(GetError::from_error(&e).into()),
         }
-=======
-        let key = NetworkAddress::from(*address);
-        debug!("Fetching pointer from network at: {key:?}");
-
-        let pointer = match self
-            .network
-            .get_record_with_retries(key.clone(), &self.config.pointer)
-            .await
-        {
-            Ok(Some(r)) => pointer_from_record(r)?,
-            Ok(None) => Err(GetError::RecordNotFound)?,
-            Err(NetworkError::SplitRecord(result_map)) => {
-                warn!("Pointer at {key:?} is split, trying resolution");
-                resolve_split_records(
-                    result_map,
-                    key.clone(),
-                    pointer_from_record,
-                    |p: &Pointer| p.counter(),
-                    |a: &Pointer, b: &Pointer| a == b,
-                    |multiples: Vec<Pointer>| PointerError::Fork(multiples),
-                    || {
-                        PointerError::Corrupt(format!(
-                            "Found multiple conflicting invalid pointers at {key:?}"
-                        ))
-                    },
-                )?
-            }
-            Err(err) => {
-                error!("Error fetching pointer: {err:?}");
-                return Err(PointerError::GetError(err.into()));
-            }
-        };
-
-        info!("Got pointer at address {address:?}: {pointer:?}");
-        Self::pointer_verify(&pointer)?;
-        Ok(pointer)
->>>>>>> ff055663
     }
 
     /// Check if a pointer exists on the network
@@ -248,51 +187,9 @@
         let pointer_addr = PointerAddress::new(*key);
         let network_addr = NetworkAddress::from(pointer_addr);
 
-<<<<<<< HEAD
         self.core_client
-            .get_cost_estimation(vec![(network_addr, 0)]) // 0 size means use max size
+            .get_cost_estimation(vec![(network_addr, Pointer::size())])
             .await
             .map_err(|e| CostError::from_error(&e))
     }
-=======
-        let address = PointerAddress::new(*key);
-        let xor = address.xorname();
-        let store_quote = self
-            .get_store_quotes(DataTypes::Pointer, std::iter::once((xor, Pointer::size())))
-            .await?;
-        let total_cost = AttoTokens::from_atto(
-            store_quote
-                .0
-                .values()
-                .map(|quote| quote.price())
-                .sum::<Amount>(),
-        );
-        debug!("Calculated the cost to create pointer of {key:?} is {total_cost}");
-        Ok(total_cost)
-    }
-}
-
-/// Deserialize a pointer from a record
-fn pointer_from_record(record: Record) -> Result<Pointer, PointerError> {
-    let key = &record.key;
-    let header = RecordHeader::from_record(&record).map_err(|err| {
-        PointerError::Corrupt(format!(
-            "Failed to parse record header for pointer at {key:?}: {err:?}"
-        ))
-    })?;
-
-    let kind = header.kind;
-    if !matches!(kind, RecordKind::DataOnly(DataTypes::Pointer)) {
-        error!("Record kind mismatch: expected Pointer, got {kind:?}");
-        return Err(GetError::RecordKindMismatch(RecordKind::DataOnly(DataTypes::Pointer)).into());
-    };
-
-    let pointer: Pointer = try_deserialize_record(&record).map_err(|err| {
-        PointerError::Corrupt(format!(
-            "Failed to parse record for pointer at {key:?}: {err:?}"
-        ))
-    })?;
-
-    Ok(pointer)
->>>>>>> ff055663
 }