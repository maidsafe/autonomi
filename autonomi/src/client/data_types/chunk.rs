--- conflicted
+++ resolved
@@ -6,18 +6,6 @@
 // KIND, either express or implied. Please review the Licences for the specific language governing
 // permissions and limitations relating to use of the SAFE Network Software.
 
-<<<<<<< HEAD
-//! Chunk operations for the Autonomi client.
-//! This module provides chunk upload, download, and cost estimation.
-//! All operations delegate to autonomi_core::Client through the wrapper.
-
-=======
-use crate::client::chunk_cache::{
-    default_cache_dir, delete_chunks, is_chunk_cached, load_chunk, store_chunk,
-};
-use crate::client::config::{CHUNK_DOWNLOAD_BATCH_SIZE, CHUNK_UPLOAD_BATCH_SIZE};
-use crate::networking::PeerInfo;
->>>>>>> ff055663
 use crate::{
     Client,
     client::{
@@ -33,22 +21,7 @@
 };
 use autonomi_core::DataContent;
 use bytes::Bytes;
-<<<<<<< HEAD
 use self_encryption::DataMap;
-=======
-use libp2p::kad::Record;
-use self_encryption::{DataMap, EncryptedChunk, decrypt};
-use serde::{Deserialize, Serialize};
-use std::{
-    collections::HashMap,
-    hash::{DefaultHasher, Hash, Hasher},
-};
-
-/// Private data on the network can be accessed with this
-/// Uploading this data in a chunk makes it publicly accessible from the address of that Chunk
-#[derive(Clone, Serialize, Deserialize, PartialEq, Eq, Hash, PartialOrd, Ord)]
-pub struct DataMapChunk(pub Chunk);
->>>>>>> ff055663
 
 // Re-export types from autonomi_core
 pub use autonomi_core::{
@@ -155,20 +128,6 @@
         Ok(())
     }
 
-<<<<<<< HEAD
-    /// Generic function to unpack a wrapped datamap and fetch all bytes using self-encryption.
-    /// This function automatically detects whether the datamap is in the old format (DataMapLevel)
-    /// or new format (DataMap) and calls the appropriate handler for backward compatibility.
-    pub async fn fetch_from_data_map_chunk(
-        &self,
-        data_map_chunk: &DataMapChunk,
-    ) -> Result<Bytes, GetError> {
-        let mut data_map = self.restore_data_map_from_chunk(data_map_chunk).await?;
-        // To be backward compatible
-        data_map.child = None;
-        self.fetch_from_data_map(&data_map).await
-    }
-
     /// Fetch and decrypt all chunks in the datamap.
     pub async fn fetch_from_data_map(&self, data_map: &DataMap) -> Result<Bytes, GetError> {
         info!("Fetching from data_map of : \n{data_map:?}");
@@ -181,50 +140,6 @@
             // If not using streaming download, a Bytes must be returned.
             Ok(None) => Err(GetError::RecordNotFound),
             Err(e) => Err(GetError::from_error(&e)),
-=======
-    /// Fetch and decrypt all chunks in the datamap.
-    pub(crate) async fn fetch_from_data_map(&self, data_map: &DataMap) -> Result<Bytes, GetError> {
-        let total_chunks = data_map.infos().len();
-        #[cfg(feature = "loud")]
-        println!("Fetching {total_chunks} encrypted data chunks from network.");
-        debug!("Fetching {total_chunks} encrypted data chunks from datamap {data_map:?}");
-
-        let mut download_tasks = vec![];
-        let chunk_addrs: Vec<ChunkAddress> = data_map
-            .infos()
-            .iter()
-            .map(|info| ChunkAddress::new(info.dst_hash))
-            .collect();
-
-        for (i, info) in data_map.infos().into_iter().enumerate() {
-            download_tasks.push(async move {
-                let idx = i + 1;
-                let chunk_addr = ChunkAddress::new(info.dst_hash);
-
-                #[cfg(feature = "loud")]
-                println!("Fetching chunk {idx}/{total_chunks} ...");
-                info!("Fetching chunk {idx}/{total_chunks}({chunk_addr:?})");
-
-                match self.chunk_get(&chunk_addr).await {
-                    Ok(chunk) => {
-                        #[cfg(feature = "loud")]
-                        println!("Fetching chunk {idx}/{total_chunks} [DONE]");
-                        info!("Successfully fetched chunk {idx}/{total_chunks}({chunk_addr:?})");
-                        Ok(EncryptedChunk {
-                            content: chunk.value,
-                        })
-                    }
-                    Err(err) => {
-                        #[cfg(feature = "loud")]
-                        println!("Error fetching chunk {idx}/{total_chunks}: {err:?}");
-                        error!(
-                            "Error fetching chunk {idx}/{total_chunks}({chunk_addr:?}): {err:?}"
-                        );
-                        Err(err)
-                    }
-                }
-            });
->>>>>>> ff055663
         }
     }
 }