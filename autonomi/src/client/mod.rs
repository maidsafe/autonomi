// Copyright 2024 MaidSafe.net limited.
//
// This SAFE Network Software is licensed to you under The General Public License (GPL), version 3.
// Unless required by applicable law or agreed to in writing, the SAFE Network Software distributed
// under the GPL Licence is distributed on an "AS IS" BASIS, WITHOUT WARRANTIES OR CONDITIONS OF ANY
// KIND, either express or implied. Please review the Licences for the specific language governing
// permissions and limitations relating to use of the SAFE Network Software.

// Optionally enable nightly `doc_cfg`. Allows items to be annotated, e.g.: "Available on crate feature X only".
#![cfg_attr(docsrs, feature(doc_cfg))]

/// The 4 basic Network data types.
/// - Chunk
/// - GraphEntry
/// - Pointer
/// - Scratchpad
pub mod data_types;
pub use data_types::chunk;
pub use data_types::graph;
pub use data_types::pointer;
pub use data_types::scratchpad;

/// High-level types built on top of the basic Network data types.
/// Includes data, files and personnal data vaults
mod high_level;
pub use high_level::data;
pub use high_level::files;
pub use high_level::register;
pub use high_level::vault;

pub mod analyze;
pub mod config;
pub mod encryption;
pub mod key_derivation;
pub mod payment;
pub mod quote;

#[cfg(feature = "external-signer")]
#[cfg_attr(docsrs, doc(cfg(feature = "external-signer")))]
pub mod external_signer;

// private module with utility functions
mod data_map_restoration;
mod utils;

use crate::client::config::{ClientConfig, ClientOperatingStrategy};

pub use ant_evm::Amount;
pub use ant_protocol::CLOSE_GROUP_SIZE;
pub use autonomi_core::{
    ClientEvent, ClientInitSetup, ConnectError, GetError, PutError, UploadSummary,
};
pub use autonomi_core::client::ChunkBatchUploadState;

use ant_evm::EvmNetwork;
use libp2p::Multiaddr;
use tokio::sync::mpsc;

/// Time before considering the connection timed out.
pub const CONNECT_TIMEOUT_SECS: u64 = 10;

/// Represents a client for the Autonomi network.
///
/// # Example
///
/// To start interacting with the network, use [`Client::init`].
///
/// ```no_run
/// # use autonomi::client::Client;
/// # #[tokio::main]
/// # async fn main() -> Result<(), Box<dyn std::error::Error>> {
/// let client = Client::init().await?;
/// # Ok(())
/// # }
/// ```
#[derive(Clone, Debug)]
pub struct Client {
<<<<<<< HEAD
    /// core client to undertake fundamental actions.
    pub(crate) core_client: autonomi_core::Client,
=======
    /// The Autonomi Network to use for the client.
    pub(crate) network: Network,
    /// Events sent by the client, can be enabled by calling [`Client::enable_client_events`].
    pub(crate) client_event_sender: Option<mpsc::Sender<ClientEvent>>,
    /// The EVM network to use for the client.
    evm_network: EvmNetwork,
    /// The configuration for operations on the client.
    config: ClientOperatingStrategy,
    /// Max times of total chunks to carry out retry on upload failure.
    /// Default to be `0` to indicate not carry out retry.
    retry_failed: u64,
}

/// Error returned by [`Client::init`].
#[derive(Debug, thiserror::Error)]
pub enum ConnectError {
    /// Did not manage to populate the routing table with enough peers.
    #[error("Failed to populate our routing table with enough peers in time")]
    TimedOut,

    /// Same as [`ConnectError::TimedOut`] but with a list of incompatible protocols.
    #[error("Failed to populate our routing table due to incompatible protocol: {0:?}")]
    TimedOutWithIncompatibleProtocol(HashSet<String>, String),

    /// An error occurred while bootstrapping the client.
    #[error("Failed to bootstrap the client: {0}")]
    Bootstrap(#[from] ant_bootstrap::Error),

    /// The routing table does not contain any known peers to bootstrap from.
    #[error("No known peers available in the routing table to bootstrap the client")]
    NoKnownPeers(#[from] libp2p::kad::NoKnownPeers),

    /// An error occurred while initializing the EVM network.
    #[error("Failed to initialize the EVM network: {0}")]
    EvmNetworkError(String),
}

/// Errors that can occur during the put operation.
#[derive(Debug, thiserror::Error)]
pub enum PutError {
    #[error("Failed to self-encrypt data.")]
    SelfEncryption(#[from] crate::self_encryption::Error),
    #[error("Error occurred during cost estimation: {0}")]
    CostError(#[from] CostError),
    #[error("Error occurred during payment: {0}")]
    PayError(#[from] PayError),
    #[error("Serialization error: {0}")]
    Serialization(String),
    #[error("A wallet error occurred: {0}")]
    Wallet(#[from] ant_evm::EvmError),
    #[error("The payment proof contains no payees.")]
    PayeesMissing,
    #[error("A network error occurred for {address}: {network_error}")]
    Network {
        address: Box<NetworkAddress>,
        network_error: NetworkError,
        /// if a payment was made, it will be returned here so it can be reused
        payment: Option<Receipt>,
    },
    #[error("Batch upload: {0}")]
    Batch(ChunkBatchUploadState),
}

/// Errors that can occur during the get operation.
#[derive(Debug, thiserror::Error)]
pub enum GetError {
    #[error("Could not deserialize data map.")]
    InvalidDataMap(rmp_serde::decode::Error),
    #[error("Failed to decrypt data.")]
    Decryption(crate::self_encryption::Error),
    #[error("Failed to deserialize")]
    Deserialization(#[from] rmp_serde::decode::Error),
    #[error("General networking error: {0}")]
    Network(#[from] NetworkError),
    #[error("General protocol error: {0}")]
    Protocol(#[from] ant_protocol::Error),
    #[error("Record could not be found.")]
    RecordNotFound,
    // The RecordKind that was obtained did not match with the expected one
    #[error("The RecordKind obtained from the Record did not match with the expected kind: {0}")]
    RecordKindMismatch(RecordKind),
    #[error("Configuration error: {0}")]
    Configuration(String),
    #[error("Unable to recogonize the so claimed DataMap: {0}")]
    UnrecognizedDataMap(String),
    /// When trying to download a file that is too large to be handled in memory
    /// you can increase the [`crate::client::config::MAX_IN_MEMORY_DOWNLOAD_SIZE`] env var or use the streaming API.
    #[error(
        "DataMap points to a file too large to be handled in memory, you can increase the MAX_IN_MEMORY_DOWNLOAD_SIZE env var or use streaming to avoid this error."
    )]
    TooLargeForMemory,
>>>>>>> ff055663
}

impl Client {
    /// Initialize the client with default configuration.
    ///
    /// See [`Client::init_with_config`].
    pub async fn init() -> Result<Self, ConnectError> {
        let core_client = autonomi_core::Client::init(ClientInitSetup::Default)
            .await
            .map_err(|e| ConnectError::from_error(&e))?;

        Ok(Self { core_client })
    }

    /// Initialize a client that is configured to be local.
    ///
    /// See [`Client::init_with_config`].
    pub async fn init_local() -> Result<Self, ConnectError> {
        let bootstrap_cache_config = crate::BootstrapCacheConfig::new(true)
            .inspect_err(|err| {
                warn!("Failed to create bootstrap cache config: {err}");
            })
            .ok();

        let config = ClientConfig {
            init_peers_config: ant_bootstrap::InitialPeersConfig {
                local: true,
                ..Default::default()
            },
            evm_network: ant_evm::EvmNetwork::new(true)
                .map_err(|e| ConnectError::EvmNetworkError(format!("{e:?}")))?,
            strategy: Default::default(),
            network_id: None,
            bootstrap_cache_config,
        };

        Self::init_with_config(config).await
    }

    /// Initialize a client that is configured to be connected to the alpha network (Impossible Futures).
    pub async fn init_alpha() -> Result<Self, ConnectError> {
        let core_client = autonomi_core::Client::init(ClientInitSetup::Alpha)
            .await
            .map_err(|e| ConnectError::from_error(&e))?;

        Ok(Self { core_client })
    }

    /// Initialize a client that bootstraps from a list of peers.
    ///
    /// If any of the provided peers is a global address, the client will not be local.
    ///
    /// ```no_run
    /// # use autonomi::Client;
    /// # #[tokio::main]
    /// # async fn main() -> Result<(), Box<dyn std::error::Error>> {
    /// // Will set `local` to true.
    /// let client = Client::init_with_peers(vec!["/ip4/127.0.0.1/udp/1234/quic-v1".parse()?]).await?;
    /// # Ok(())
    /// # }
    /// ```
    pub async fn init_with_peers(peers: Vec<Multiaddr>) -> Result<Self, ConnectError> {
        let core_client = autonomi_core::Client::init(ClientInitSetup::Peers(peers))
            .await
            .map_err(|e| ConnectError::from_error(&e))?;

        Ok(Self { core_client })
    }

    /// Initialize the client with the given configuration.
    ///
    /// This will block until [`CLOSE_GROUP_SIZE`] have been added to the routing table.
    ///
    /// See [`ClientConfig`].
    ///
    /// ```no_run
    /// use autonomi::client::Client;
    /// # #[tokio::main]
    /// # async fn main() -> Result<(), Box<dyn std::error::Error>> {
    /// let client = Client::init_with_config(Default::default()).await?;
    /// # Ok(())
    /// # }
    /// ```
    pub async fn init_with_config(config: ClientConfig) -> Result<Self, ConnectError> {
        let core_client = autonomi_core::Client::init(ClientInitSetup::Config(config))
            .await
            .map_err(|e| ConnectError::from_error(&e))?;

        Ok(Self { core_client })
    }

    /// Set the `ClientOperatingStrategy` for the client.
    pub fn with_strategy(mut self, strategy: ClientOperatingStrategy) -> Self {
        self.core_client = self.core_client.with_strategy(strategy);
        self
    }

    /// Set whether to retry failed uploads automatically.
    pub fn with_retry_failed(mut self, retry_failed: u64) -> Self {
        self.core_client = self.core_client.with_retry_failed(retry_failed);
        self
    }

    /// Receive events from the client.
    pub fn enable_client_events(&mut self) -> mpsc::Receiver<ClientEvent> {
        self.core_client.enable_client_events()
    }

    /// Get the evm network.
    pub fn evm_network(&self) -> &EvmNetwork {
        self.core_client.evm_network()
    }
}<|MERGE_RESOLUTION|>--- conflicted
+++ resolved
@@ -47,10 +47,10 @@
 
 pub use ant_evm::Amount;
 pub use ant_protocol::CLOSE_GROUP_SIZE;
+pub use autonomi_core::client::ChunkBatchUploadState;
 pub use autonomi_core::{
     ClientEvent, ClientInitSetup, ConnectError, GetError, PutError, UploadSummary,
 };
-pub use autonomi_core::client::ChunkBatchUploadState;
 
 use ant_evm::EvmNetwork;
 use libp2p::Multiaddr;
@@ -75,102 +75,8 @@
 /// ```
 #[derive(Clone, Debug)]
 pub struct Client {
-<<<<<<< HEAD
     /// core client to undertake fundamental actions.
     pub(crate) core_client: autonomi_core::Client,
-=======
-    /// The Autonomi Network to use for the client.
-    pub(crate) network: Network,
-    /// Events sent by the client, can be enabled by calling [`Client::enable_client_events`].
-    pub(crate) client_event_sender: Option<mpsc::Sender<ClientEvent>>,
-    /// The EVM network to use for the client.
-    evm_network: EvmNetwork,
-    /// The configuration for operations on the client.
-    config: ClientOperatingStrategy,
-    /// Max times of total chunks to carry out retry on upload failure.
-    /// Default to be `0` to indicate not carry out retry.
-    retry_failed: u64,
-}
-
-/// Error returned by [`Client::init`].
-#[derive(Debug, thiserror::Error)]
-pub enum ConnectError {
-    /// Did not manage to populate the routing table with enough peers.
-    #[error("Failed to populate our routing table with enough peers in time")]
-    TimedOut,
-
-    /// Same as [`ConnectError::TimedOut`] but with a list of incompatible protocols.
-    #[error("Failed to populate our routing table due to incompatible protocol: {0:?}")]
-    TimedOutWithIncompatibleProtocol(HashSet<String>, String),
-
-    /// An error occurred while bootstrapping the client.
-    #[error("Failed to bootstrap the client: {0}")]
-    Bootstrap(#[from] ant_bootstrap::Error),
-
-    /// The routing table does not contain any known peers to bootstrap from.
-    #[error("No known peers available in the routing table to bootstrap the client")]
-    NoKnownPeers(#[from] libp2p::kad::NoKnownPeers),
-
-    /// An error occurred while initializing the EVM network.
-    #[error("Failed to initialize the EVM network: {0}")]
-    EvmNetworkError(String),
-}
-
-/// Errors that can occur during the put operation.
-#[derive(Debug, thiserror::Error)]
-pub enum PutError {
-    #[error("Failed to self-encrypt data.")]
-    SelfEncryption(#[from] crate::self_encryption::Error),
-    #[error("Error occurred during cost estimation: {0}")]
-    CostError(#[from] CostError),
-    #[error("Error occurred during payment: {0}")]
-    PayError(#[from] PayError),
-    #[error("Serialization error: {0}")]
-    Serialization(String),
-    #[error("A wallet error occurred: {0}")]
-    Wallet(#[from] ant_evm::EvmError),
-    #[error("The payment proof contains no payees.")]
-    PayeesMissing,
-    #[error("A network error occurred for {address}: {network_error}")]
-    Network {
-        address: Box<NetworkAddress>,
-        network_error: NetworkError,
-        /// if a payment was made, it will be returned here so it can be reused
-        payment: Option<Receipt>,
-    },
-    #[error("Batch upload: {0}")]
-    Batch(ChunkBatchUploadState),
-}
-
-/// Errors that can occur during the get operation.
-#[derive(Debug, thiserror::Error)]
-pub enum GetError {
-    #[error("Could not deserialize data map.")]
-    InvalidDataMap(rmp_serde::decode::Error),
-    #[error("Failed to decrypt data.")]
-    Decryption(crate::self_encryption::Error),
-    #[error("Failed to deserialize")]
-    Deserialization(#[from] rmp_serde::decode::Error),
-    #[error("General networking error: {0}")]
-    Network(#[from] NetworkError),
-    #[error("General protocol error: {0}")]
-    Protocol(#[from] ant_protocol::Error),
-    #[error("Record could not be found.")]
-    RecordNotFound,
-    // The RecordKind that was obtained did not match with the expected one
-    #[error("The RecordKind obtained from the Record did not match with the expected kind: {0}")]
-    RecordKindMismatch(RecordKind),
-    #[error("Configuration error: {0}")]
-    Configuration(String),
-    #[error("Unable to recogonize the so claimed DataMap: {0}")]
-    UnrecognizedDataMap(String),
-    /// When trying to download a file that is too large to be handled in memory
-    /// you can increase the [`crate::client::config::MAX_IN_MEMORY_DOWNLOAD_SIZE`] env var or use the streaming API.
-    #[error(
-        "DataMap points to a file too large to be handled in memory, you can increase the MAX_IN_MEMORY_DOWNLOAD_SIZE env var or use streaming to avoid this error."
-    )]
-    TooLargeForMemory,
->>>>>>> ff055663
 }
 
 impl Client {
