--- conflicted
+++ resolved
@@ -6,38 +6,9 @@
 // KIND, either express or implied. Please review the Licences for the specific language governing
 // permissions and limitations relating to use of the SAFE Network Software.
 
-<<<<<<< HEAD
+use ant_evm::payment_vault::MAX_TRANSFERS_PER_TRANSACTION;
 pub use autonomi_core::{ClientConfig, ClientOperatingStrategy};
-=======
-use crate::networking::{Quorum, RetryStrategy, Strategy};
-pub use ant_bootstrap::{BootstrapCacheConfig, InitialPeersConfig, error::Error as BootstrapError};
-use ant_evm::EvmNetwork;
-use evmlib::contract::payment_vault::MAX_TRANSFERS_PER_TRANSACTION;
-use std::{num::NonZero, sync::LazyLock};
-
-/// Number of chunks to upload in parallel.
-///
-/// Can be overridden by the `CHUNK_UPLOAD_BATCH_SIZE` environment variable.
-pub(crate) static CHUNK_UPLOAD_BATCH_SIZE: LazyLock<usize> = LazyLock::new(|| {
-    let batch_size = std::env::var("CHUNK_UPLOAD_BATCH_SIZE")
-        .ok()
-        .and_then(|s| s.parse().ok())
-        .unwrap_or(1);
-    info!("Chunk upload batch size: {}", batch_size);
-    batch_size
-});
-
-/// Number of chunks to download in parallel.
-///
-/// Can be overridden by the `CHUNK_DOWNLOAD_BATCH_SIZE` environment variable.
-pub static CHUNK_DOWNLOAD_BATCH_SIZE: LazyLock<usize> = LazyLock::new(|| {
-    let batch_size = std::env::var("CHUNK_DOWNLOAD_BATCH_SIZE")
-        .ok()
-        .and_then(|s| s.parse().ok())
-        .unwrap_or(1);
-    info!("Chunk download batch size: {}", batch_size);
-    batch_size
-});
+use std::sync::LazyLock;
 
 /// Maximum number of chunks that we allow to download from a datamap in memory.
 /// This affects the maximum size of data downloaded with APIs such as [`crate::Client::data_get`]
@@ -64,39 +35,6 @@
     batch_size
 });
 
-/// Number of files to encrypt in parallel.
-///
-/// Can be overridden by the `FILE_ENCRYPT_BATCH_SIZE` environment variable.
-pub static FILE_ENCRYPT_BATCH_SIZE: LazyLock<usize> = LazyLock::new(|| {
-    let batch_size = std::env::var("FILE_ENCRYPT_BATCH_SIZE")
-        .ok()
-        .and_then(|s| s.parse().ok())
-        .unwrap_or(
-            std::thread::available_parallelism()
-                .map(|n| n.get())
-                .unwrap_or(1)
-                * 8,
-        );
-    info!("File encryption batch size: {}", batch_size);
-    batch_size
-});
-
-/// Maximum size of a file to be encrypted in memory.
-///
-/// Can be overridden by the [`IN_MEMORY_ENCRYPTION_MAX_SIZE`] environment variable.
-/// The default is 100MB.
-pub static IN_MEMORY_ENCRYPTION_MAX_SIZE: LazyLock<usize> = LazyLock::new(|| {
-    let max_size = std::env::var("IN_MEMORY_ENCRYPTION_MAX_SIZE")
-        .ok()
-        .and_then(|s| s.parse().ok())
-        .unwrap_or(50_000_000);
-    info!(
-        "IN_MEMORY_ENCRYPTION_MAX_SIZE (from that threshold, the file will be encrypted in a stream): {}",
-        max_size
-    );
-    max_size
-});
-
 /// Number of batch size of an entire quote-pay-upload flow to process.
 /// Suggested to be multiples of `MAX_TRANSFERS_PER_TRANSACTION  / 3` (records-payouts-per-transaction).
 ///
@@ -108,89 +46,4 @@
         .unwrap_or(MAX_TRANSFERS_PER_TRANSACTION / 3);
     info!("Upload flow batch size: {}", batch_size);
     batch_size
-});
-
-/// Configuration for the [`crate::Client`] which can be provided through: [`crate::Client::init_with_config`].
-#[derive(Debug, Clone, Default)]
-pub struct ClientConfig {
-    /// Configuration for the Bootstrap Cache.
-    pub bootstrap_cache_config: Option<BootstrapCacheConfig>,
-
-    /// EVM network to use for quotations and payments.
-    pub evm_network: EvmNetwork,
-
-    /// Configurations to fetch the initial peers which is used to bootstrap the network.
-    /// Also contains the configurations to the bootstrap cache.
-    pub init_peers_config: InitialPeersConfig,
-
-    /// The network ID to use for the client.
-    /// This is used to differentiate between different networks.
-    pub network_id: Option<u8>,
-
-    /// Strategy for data operations by the client.
-    pub strategy: ClientOperatingStrategy,
-}
-
-/// Strategy configuration for data operations by the client.
-///
-/// Default values are used for each type of data, but you can override them here.
-#[derive(Debug, Clone)]
-pub struct ClientOperatingStrategy {
-    pub chunks: Strategy,
-    pub graph_entry: Strategy,
-    pub pointer: Strategy,
-    pub scratchpad: Strategy,
-    /// Enable chunk caching for faster retrieval
-    pub chunk_cache_enabled: bool,
-    /// Custom chunk cache directory (if None, uses default)
-    pub chunk_cache_dir: Option<std::path::PathBuf>,
-}
-
-impl ClientOperatingStrategy {
-    pub fn new() -> Self {
-        Default::default()
-    }
-}
-
-/// The default configuration for the client.
-///
-/// It is optimized for faster chunk put and get, benefiting from the chunk content addressed property.
-/// Other data types are optimized for fast verification, and resilience in case of forks, which are impossible for chunks.
-impl Default for ClientOperatingStrategy {
-    fn default() -> Self {
-        let two = NonZero::new(2).expect("2 is non 0");
-        Self {
-            chunks: Strategy {
-                put_quorum: Quorum::N(two),
-                put_retry: RetryStrategy::Balanced,
-                verification_quorum: Quorum::N(two),
-                get_quorum: Quorum::One, // chunks are content addressed so one is enough as there is no fork possible
-                get_retry: RetryStrategy::Quick,
-            },
-            graph_entry: Strategy {
-                put_quorum: Quorum::Majority,
-                put_retry: RetryStrategy::Balanced,
-                verification_quorum: Quorum::N(two),
-                get_quorum: Quorum::N(two), // forks are rare but possible, balance between resilience and speed
-                get_retry: RetryStrategy::Quick,
-            },
-            pointer: Strategy {
-                put_quorum: Quorum::Majority,
-                put_retry: RetryStrategy::Balanced,
-                verification_quorum: Quorum::N(two),
-                get_quorum: Quorum::Majority, // majority to catch possible differences in versions
-                get_retry: RetryStrategy::Quick,
-            },
-            scratchpad: Strategy {
-                put_quorum: Quorum::Majority,
-                put_retry: RetryStrategy::Balanced,
-                verification_quorum: Quorum::N(two),
-                get_quorum: Quorum::Majority, // majority to catch possible differences in versions
-                get_retry: RetryStrategy::Quick,
-            },
-            chunk_cache_enabled: true,
-            chunk_cache_dir: None,
-        }
-    }
-}
->>>>>>> ff055663
+});